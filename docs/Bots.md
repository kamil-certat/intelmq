# Bots Documentation

**Table of Contents:**
- [Bots Documentation](#bots-documentation)
- [General remarks](#general-remarks)
- [Initialization parameters](#initialization-parameters)
- [Common parameters](#common-parameters)
- [Collectors](#collectors)
  - [API](#api)
  - [Generic URL Fetcher](#generic-url-fetcher)
  - [Generic URL Stream Fetcher](#generic-url-stream-fetcher)
  - [Generic Mail URL Fetcher](#generic-mail-url-fetcher)
  - [Generic Mail Attachment Fetcher](#generic-mail-attachment-fetcher)
  - [Generic Mail Body Fetcher](#generic-mail-body-fetcher)
  - [GitHub API](#github-api)
  - [Fileinput](#fileinput)
  - [MISP Generic](#misp-generic)
  - [Request Tracker](#request-tracker)
  - [Rsync](#rsync)
  - [Shodan Stream](#shodan-stream)
  - [TCP](#tcp)
  - [XMPP collector](#xmpp-collector)
  - [Alien Vault OTX](#alien-vault-otx)
  - [Blueliv Crimeserver](#blueliv-crimeserver)
  - [Calidog Certstream](#calidog-certstream)
  - [McAfee openDXL](#mcafee-opendxl)
  - [Microsoft Azure](#microsoft-azure)
  - [Microsoft Interflow](#microsoft-interflow)
    - [Additional functionalities](#additional-functionalities)
  - [Stomp](#stomp)
  - [Twitter](#twitter)
- [Parsers](#parsers)
  - [Not complete](#not-complete)
  - [Generic CSV Parser](#generic-csv-parser)
  - [Calidog Certstream](#calidog-certstream)
  - [Cymru CAP Program](#cymru-cap-program)
  - [Cymru Full Bogons](#cymru-full-bogons)
  - [HTML Table Parser](#html-table-parser)
  - [Twitter](#twitter)
  - [Shadowserver](#shadowserver)
  - [Shodan](#shodan)
- [Experts](#experts)
  - [Abusix](#abusix)
  - [ASN Lookup](#asn-lookup)
  - [CSV Converter](#csv-converter)
  - [Copy Extra](#copy-extra)
  - [Cymru Whois](#cymru-whois)
  - [Deduplicator](#deduplicator)
  - [Domain Suffix](#domain-suffix)
    - [Rule processing](#rule-processing)
  - [DO-Portal](#do-portal)
  - [Field Reducer Bot](#field-reducer-bot)
      - [Whitelist](#whitelist)
      - [Blacklist](#blacklist)
  - [Filter](#filter)
  - [Format Field](#format-field)
  - [Generic DB Lookup](#generic-db-lookup)
  - [Gethostbyname](#gethostbyname)
  - [IDEA](#idea)
  - [MaxMind GeoIP](#maxmind-geoip)
  - [MISP](#misp)
  - [Modify](#modify)
    - [Configuration File](#configuration-file)
      - [Actions](#actions)
      - [Examples](#examples)
      - [Types](#types)
  - [McAfee Active Response Hash lookup](#mcafee-active-response-hash-lookup)
  - [McAfee Active Response IP lookup](#mcafee-active-response-ip-lookup)
  - [McAfee Active Response URL lookup](#mcafee-active-response-url-lookup)
  - [National CERT contact lookup by CERT.AT](#national-cert-contact-lookup-by-certat)
  - [Recorded Future IP Risk](#recorded-future-ip-risk)
  - [Reverse DNS](#reverse-dns)
  - [RFC1918](#rfc1918)
  - [RipeNCC Abuse Contact](#ripencc-abuse-contact)
  - [Sieve](#sieve)
  - [Taxonomy](#taxonomy)
  - [Tor Nodes](#tor-nodes)
  - [Url2FQDN](#url2fqdn)
  - [Wait](#wait)
- [Outputs](#outputs)
  - [AMQP Topic](#amqp-topic)
  - [Blackhole](#blackhole)
  - [Elasticsearch](#elasticsearch)
  - [File](#file)
      - [Filename formatting](#filename-formatting)
  - [Files](#files)
  - [McAfee Enterprise Security Manager](#mcafee-enterprise-security-manager)
  - [MISP Feed](#misp-feed)
  - [MISP API](#misp-api)
  - [MongoDB](#mongodb)
    - [Installation Requirements](#installation-requirements)
  - [Redis](#redis)
  - [REST API](#rest-api)
  - [SMTP Output Bot](#smtp-output-bot)
  - [SQL](#sql)
    - [Installation Requirements](#installation-requirements)
    - [PostgreSQL Installation](#postgresql-installation)
  - [TCP](#tcp)
  - [Touch](#touch)
  - [UDP](#tcp)
  - [XMPP](#xmpp)


## General remarks

By default all of the bots are started when you start the whole botnet, however there is a possibility to
*disable* a bot. This means that the bot will not start every time you start the botnet, but you can start
and stop the bot if you specify the bot explicitly. To disable a bot, add the following to your
`runtime.conf`: `"enabled": false`. Be aware that this is **not** a normal parameter (like the others
described in this file). It is set outside of the `parameters` object in `runtime.conf`. Check the
[User-Guide](./User-Guide.md) for an example.

There are two different types of parameters: The initialization parameters are need to start the bot. The runtime parameters are needed by the bot itself during runtime.

The initialization parameters are in the first level, the runtime parameters live in the `parameters` sub-dictionary:

```json
{
    "bot-id": {
        "parameters": {
            runtime parameters...
        },
        initialization parameters...
    }
}
```
For example:
```json
{
    "abusech-feodo-domains-collector": {
        "parameters": {
            "provider": "Abuse.ch",
            "name": "Abuse.ch Feodo Domains",
            "http_url": "http://example.org/feodo-domains.txt"
        },
        "name": "Generic URL Fetcher",
        "group": "Collector",
        "module": "intelmq.bots.collectors.http.collector_http",
        "description": "collect report messages from remote hosts using http protocol",
        "enabled": true,
        "run_mode": "scheduled"
    }
}
```

This configuration resides in the file `runtime.conf` in your IntelMQ's configuration directory for each configured bot.

## Initialization parameters

* `name` and `description`: The name and description of the bot as can be found in BOTS-file, not used by the bot itself.
* `group`: Can be `"Collector"`, `"Parser"`, `"Expert"` or `"Output"`. Only used for visualization by other tools.
* `module`: The executable (should be in `$PATH`) which will be started.
* `enabled`: If the parameter is set to `true` (which is NOT the default value if it is missing as a protection) the bot will start when the botnet is started (`intelmqctl start`). If the parameter was set to `false`, the Bot will not be started by `intelmqctl start`, however you can run the bot independently using `intelmqctl start <bot_id>`. Check the [User-Guide](./User-Guide.md) for more details.
* `run_mode`: There are two run modes, "continuous" (default run mode) or "scheduled". In the first case, the bot will be running forever until stopped or exits because of errors (depending on configuration). In the latter case, the bot will stop after one successful run. This is especially useful when scheduling bots via cron or systemd. Default is `continuous`. Check the [User-Guide](./User-Guide.md) for more details.

## Common parameters

**Feed parameters**: Common configuration options for all collectors.

* `name`: Name for the feed (`feed.name`). In IntelMQ versions smaller than 2.2 the parameter name `feed` is also supported.
* `accuracy`: Accuracy for the data of the feed (`feed.accuracy`).
* `code`: Code for the feed (`feed.code`).
* `documentation`: Link to documentation for the feed (`feed.documentation`).
* `provider`: Name of the provider of the feed (`feed.provider`).
* `rate_limit`: time interval (in seconds) between fetching data if applicable.

**HTTP parameters**: Common URL fetching parameters used in multiple bots.

* `http_timeout_sec`: A tuple of floats or only one float describing the timeout of the HTTP connection. Can be a tuple of two floats (read and connect timeout) or just one float (applies for both timeouts). The default is 30 seconds in default.conf, if not given no timeout is used. See also https://requests.readthedocs.io/en/master/user/advanced/#timeouts
* `http_timeout_max_tries`: An integer depicting how often a connection is retried, when a timeout occurred. Defaults to 3 in default.conf.
* `http_username`: username for basic authentication.
* `http_password`: password for basic authentication.
* `http_proxy`: proxy to use for HTTP
* `https_proxy`: proxy to use for HTTPS
* `http_user_agent`: user agent to use for the request.
* `http_verify_cert`: path to trusted CA bundle or directory, `false` to ignore verifying SSL certificates,  or `true` (default) to verify SSL certificates
* `ssl_client_certificate`: SSL client certificate to use.
* `ssl_ca_certificate`: Optional string of path to trusted CA certificate. Only used by some bots.
* `http_header`: HTTP request headers

**Cache parameters**: Common Redis cache parameters used in multiple bots (mainly lookup experts):

* `redis_cache_host`: Hostname of the Redis database.
* `redis_cache_port`: Port of the Redis database.
* `redis_cache_db`: Database number.
* `redis_cache_ttl`: TTL used for caching.
* `redis_cache_password`: Optional password for the Redis database (default: none).

## Collectors

Multihreading is disabled for all Collectors, as this would lead to duplicated data.

### AMQP

Requires the [`pika` python library](https://pypi.org/project/pika/), minimum version 1.0.0.

#### Information:
* `name`: intelmq.bots.collectors.amqp.collector_amqp
* `lookup`: yes
* `public`: yes
* `cache (redis db)`: none
* `description`: collect data from (remote) AMQP servers, for both IntelMQ as well as external data

#### Configuration Parameters:

* **Feed parameters** (see above)
* `connection_attempts`: The number of connection attempts to defined server, defaults to 3
* `connection_heartbeat`: Heartbeat to server, in seconds, defaults to 3600
* `connection_host`: Name/IP for the AMQP server, defaults to 127.0.0.1
* `connection_port`: Port for the AMQP server, defaults to 5672
* `connection_vhost`: Virtual host to connect, on an HTTP(S) connection would be http:/IP/<your virtual host>
* `expect_intelmq_message`: Boolean, if the data is from IntelMQ or not. Default: `false`. If true, then the data can be any Report or Event and will be passed to the next bot as is. Otherwise a new report is created with the raw data.
* `password`: Password for authentication on your AMQP server
* `queue_name`: The name of the queue to fetch data from
* `username`: Username for authentication on your AMQP server
* `use_ssl`: Use ssl for the connection, make sure to also set the correct port, usually 5671 (`true`/`false`)

Currently only fetching from a queue is supported can be extended in the future. Messages will be acknowledge at AMQP after it is sent to the pipeline.

* * *

### API

#### Information:
* `name:` intelmq.bots.collectors.api.collector
* `lookup:` yes
* `public:` yes
* `cache (redis db):` none
* `description:` collect report messages from an HTTP REST API

#### Configuration Parameters:

* **Feed parameters** (see above)
* `port`: Optional, integer. Default: 5000. The local port, the API will be available at.

The API is available at `/intelmq/push`.
The `tornado` library is required.

* * *


### Generic URL Fetcher


#### Information:
* `name:` intelmq.bots.collectors.http.collector_http
* `lookup:` yes
* `public:` yes
* `cache (redis db):` none
* `description:` collect report messages from remote hosts using HTTP protocol

#### Configuration Parameters:

* **Feed parameters** (see above)
* **HTTP parameters** (see above)
* `extract_files`: Optional, boolean or list of strings. If it is true, the retrieved (compressed) file or archived will be uncompressed/unpacked and the files are extracted. If the parameter is a list for strings, only the files matching the filenames are extracted. Extraction handles gziped files and both compressed and uncompressed tar-archives as well as zip archives.
* `http_url`: location of information resource (e.g. https://feodotracker.abuse.ch/blocklist/?download=domainblocklist)
* `http_url_formatting`: (`bool|JSON`, default: `false`) If `true`, `{time[format]}` will be replaced by the current time in local timezone formatted by the given format. E.g. if the URL is `http://localhost/{time[%Y]}`, then the resulting URL is `http://localhost/2019` for the year 2019. (Python's [Format Specification Mini-Language](https://docs.python.org/3/library/string.html#formatspec) is used for this.)
You may use a `JSON` specifying [time-delta](https://docs.python.org/3/library/datetime.html#datetime.timedelta) parameters to shift the current time accordingly. For example use `{"days": -1}` for the yesterday's date; the URL `http://localhost/{time[%Y-%m-%d]}` will get translated to "http://localhost/2018-12-31" for the 1st Jan of 2019.

Zipped files are automatically extracted if detected.

For extracted files, every extracted file is sent in its own report. Every report has a field named `extra.file_name` with the file name in the archive the content was extracted from.

* * *

### Generic URL Stream Fetcher


#### Information:
* `name:` intelmq.bots.collectors.http.collector_http_stream
* `lookup:` yes
* `public:` yes
* `cache (redis db):` none
* `description:` Opens a streaming connection to the URL and sends the received lines.

#### Configuration Parameters:

* **Feed parameters** (see above)
* **HTTP parameters** (see above)
* `strip_lines`: boolean, if single lines should be stripped (removing whitespace from the beginning and the end of the line)

If the stream is interrupted, the connection will be aborted using the timeout parameter. Then, an error will be thrown and rate_limit applies if not null.
The parameter `http_timeout_max_tries` is of no use in this collector.


* * *

### Generic Mail URL Fetcher


#### Information:
* `name:` intelmq.bots.collectors.mail.collector_mail_url
* `lookup:` yes
* `public:` yes
* `cache (redis db):` none
* `description:` collect messages from mailboxes, extract URLs from that messages and download the report messages from the URLs.

#### Configuration Parameters:

* **Feed parameters** (see above)
* **HTTP parameters** (see above)
* `mail_host`: FQDN or IP of mail server
* `mail_user`: user account of the email account
* `mail_password`: password associated with the user account
* `mail_port`: IMAP server port, optional (default: 143 without SSL, 993 for SSL)
* `mail_ssl`: whether the mail account uses SSL (default: `true`)
* `folder`: folder in which to look for mails (default: `INBOX`)
* `subject_regex`: regular expression to look for a subject
* `url_regex`: regular expression of the feed URL to search for in the mail body
* `sent_from`: filter messages by sender
* `sent_to`: filter messages by recipient
* `ssl_ca_certificate`: Optional string of path to trusted CA certificate. Applies only to IMAP connections, not HTTP. If the provided certificate is not found, the IMAP connection will fail on handshake. By default, no certificate is used.

The resulting reports contains the following special fields:
 * `feed.url`: The URL the data was downloaded from
 * `extra.email_subject`: The subject of the email
 * `extra.email_from`: The email's from address
 * `extra.email_message_id`: The email's message ID
 * `extra.file_name`: The file name of the downloaded file (extracted from the HTTP Response Headers if possible).

##### Chunking

For line-based inputs the bot can split up large reports into smaller chunks.

This is particularly important for setups that use Redis as a message queue
which has a per-message size limitation of 512 MB.

To configure chunking, set `chunk_size` to a value in bytes.
`chunk_replicate_header` determines whether the header line should be repeated
for each chunk that is passed on to a parser bot.

Specifically, to configure a large file input to work around Redis' size
limitation set `chunk_size` to something like `384000000`, i.e., ~384 MB.

* * *

### Generic Mail Attachment Fetcher


#### Information:
* `name:` intelmq.bots.collectors.mail.collector_mail_attach
* `lookup:` yes
* `public:` yes
* `cache (redis db):` none
* `description:` collect messages from mailboxes, download the report messages from the attachments.

#### Configuration Parameters:

* **Feed parameters** (see above)
* `extract_files`: Optional, boolean or list of strings. See documentation of the Generic URL Fetcher for more details.
* `mail_host`: FQDN or IP of mail server
* `mail_user`: user account of the email account
* `mail_password`: password associated with the user account
* `mail_port`: IMAP server port, optional (default: 143 without SSL, 993 for SSL)
* `mail_ssl`: whether the mail account uses SSL (default: `true`)
* `folder`: folder in which to look for mails (default: `INBOX`)
* `subject_regex`: regular expression to look for a subject
* `attach_regex`: regular expression of the name of the attachment
* `attach_unzip`: whether to unzip the attachment. Only extracts the first file. Deprecated, use `extract_files` instead.
* `sent_from`: filter messages by sender
* `sent_to`: filter messages by recipient
* `ssl_ca_certificate`: Optional string of path to trusted CA certificate. Applies only to IMAP connections, not HTTP. If the provided certificate is not found, the IMAP connection will fail on handshake. By default, no certificate is used.

The resulting reports contains the following special fields:
 * `extra.email_subject`: The subject of the email
 * `extra.email_from`: The email's from address
 * `extra.email_message_id`: The email's message ID
 * `extra.file_name`: The file name of the attachment or the file name in the attached archive if attachment is to uncompress.
* * *

### Generic Mail Body Fetcher


#### Information:
* `name:` intelmq.bots.collectors.mail.collector_mail_body
* `lookup:` yes
* `public:` yes
* `cache (redis db):` none
* `description:` collect messages from mailboxes, forwards the bodies as reports. Each non-empty body with the matching content type is sent as individual report.

#### Configuration Parameters:

* **Feed parameters** (see above)
* `mail_host`: FQDN or IP of mail server
* `mail_user`: user account of the email account
* `mail_password`: password associated with the user account
* `mail_port`: IMAP server port, optional (default: 143 without SSL, 993 for SSL)
* `mail_ssl`: whether the mail account uses SSL (default: `true`)
* `folder`: folder in which to look for mails (default: `INBOX`)
* `subject_regex`: regular expression to look for a subject
* `sent_from`: filter messages by sender
* `sent_to`: filter messages by recipient
* `ssl_ca_certificate`: Optional string of path to trusted CA certificate. Applies only to IMAP connections, not HTTP. If the provided certificate is not found, the IMAP connection will fail on handshake. By default, no certificate is used.
* `content_types`: Which bodies to use based on the content_type. Default: `true`/`['html', 'plain']` for all:
  - string with comma separated values, e.g. `['html', 'plain']`
  - `true`, `false`, `null`: Same as default value
  - `string`, e.g. `'plain'`

The resulting reports contains the following special fields:
 * `extra.email_subject`: The subject of the email
 * `extra.email_from`: The email's from address
 * `extra.email_message_id`: The email's message ID

* * *

### Github API


#### Information:
* `name:` intelmq.bots.collectors.github_api.collector_github_contents_api
* `lookup:` yes
* `public:` yes
* `cache (redis db):` none
* `description:` Collects files matched by regex from GitHub repository via the GitHub API.
  Optionally with GitHub credentials, which are used as the Basic HTTP authentication.
  
#### Configuration Parameters:

* **Feed parameters** (see above)
* `basic_auth_username:` GitHub account username (optional)
* `basic_auth_password:` GitHub account password (optional)
* `repository:` GitHub target repository (`<USER>/<REPOSITORY>`)
* `regex:` Valid regex of target files within the repository (defaults to `.*.json`)
* `extra_fields:` Comma-separated list of extra fields from [GitHub contents API](https://developer.github.com/v3/repos/contents/)

#### Workflow

The optional authentication parameters provide a high limit of the GitHub API requests.
With the git hub user authentication, the requests are rate limited to 5000 per hour, otherwise to 60 requests per hour. 

The collector recursively searches for `regex`-defined files in the provided `repository`.
Additionally it adds extra file metadata defined by the `extra_fields`.

The bot always sets the url, from which downloaded the file, as `feed.url`.

* * *

### Fileinput

#### Information:
* `name:` intelmq.bots.collectors.file.collector_file
* `lookup:` yes
* `public:` yes
* `cache (redis db):` none
* `description:` This bot is capable of reading files from the local file-system.
  This is handy for testing purposes, or when you need to react to spontaneous
  events. In combination with the Generic CSV Parser this should work great.

#### Configuration Parameters:

* **Feed parameters** (see above)
* `path`: path to file
* `postfix`: FIXME
* `delete_file`: whether to delete the file after reading (default: `false`)

The resulting reports contains the following special fields:
 * `feed.url`: The URI using the `file://` scheme and localhost, with the full path to the processed file.
 * `extra.file_name`: The file name (without path) of the processed file.

#### Chunking

Additionally, for line-based inputs the bot can split up large reports into
smaller chunks.

This is particularly important for setups that use Redis as a message queue
which has a per-message size limitation of 512 MB.

To configure chunking, set `chunk_size` to a value in bytes.
`chunk_replicate_header` determines whether the header line should be repeated
for each chunk that is passed on to a parser bot.

Specifically, to configure a large file input to work around Redis' size
limitation set `chunk_size` to something like `384000`, i.e., ~384 MB.

#### Workflow

The bot loops over all files in `path` and tests if their file name matches
*postfix, e.g. `*.csv`. If yes, the file will be read and inserted into the
queue.

If `delete_file` is set, the file will be deleted after processing. If deletion
is not possible, the bot will stop.

To prevent data loss, the bot also stops when no `postfix` is set and
`delete_file` was set. This cannot be overridden.

The bot always sets the file name as feed.url

* * *

### Rsync

Requires the rsync executable

#### Information:
* `name:` intelmq.bots.collectors.rsync.collector_rsync
* `lookup:` yes
* `public:` yes
* `cache (redis db):` none
* `description:` Bot download file by rsync and then load data from downloaded file. Downloaded file is located in `var/lib/bots/rsync_collector.`

#### Configuration Parameters:

* **Feed parameters** (see above)
* `file`: Name of downloaded file.
* `rsync_path`: Path to file. It can be "/home/username/directory" or "username@remote_host:/home/username/directory"
* `temp_directory`: Path of a temporary state directory to use for rsync'd files. Optional. Default: `/opt/intelmq/var/run/rsync_collector/`.

* * *

### MISP Generic


#### Information:
* `name:` intelmq.bots.collectors.misp.collector
* `lookup:` yes
* `public:` yes
* `cache (redis db):` none
* `description:` collect messages from [MISP](https://github.com/MISP), a malware information sharing platform server.

#### Configuration Parameters:

* **Feed parameters** (see above)
* `misp_url`: URL of MISP server (with trailing '/')
* `misp_key`: MISP Authkey
* `misp_tag_to_process`: MISP tag for events to be processed
* `misp_tag_processed`: MISP tag for processed events, optional

Generic parameters used in this bot:
* `http_verify_cert`: Verify the TLS certificate of the server, boolean (default: `true`)

#### Workflow
This collector will search for events on a MISP server that have a
`to_process` tag attached to them (see the `misp_tag_to_process` parameter)
and collect them for processing by IntelMQ. Once the MISP event has been
processed the `to_process` tag is removed from the MISP event and a
`processed` tag is then attached (see the `misp_tag_processed` parameter).

**NB.** The MISP tags must be configured to be 'exportable' otherwise they will
not be retrieved by the collector.

* * *

### Request Tracker


#### Information:
* `name:` intelmq.bots.collectors.rt.collector_rt
* `lookup:` yes
* `public:` yes
* `cache (redis db):` none
* `description:` Request Tracker Collector fetches attachments from an RTIR instance.

You need the rt-library >= 1.9 from nic.cz, available via [pypi](https://pypi.org/project/rt/): `pip3 install rt`

This rt bot will connect to RT and inspect the given `search_queue` for tickets matching all criteria in `search_*`, 
Any matches will be inspected. For each match, all (RT-) attachments of the matching RT tickets are iterated over and within this loop, the first matching filename in the attachment is processed.
If none of the filename matches apply, the contents of the first (RT-) "history" item is matched against the URL-regex.

#### Configuration Parameters:

* **Feed parameters** (see above)
* **HTTP parameters** (see above)
* `extract_attachment`: Optional, boolean or list of strings. See documentation of the Generic URL Fetcher parameter `extract_files` for more details.
* `extract_download`: Optional, boolean or list of strings. See documentation of the Generic URL Fetcher parameter `extract_files` for more details.
* `uri`: URL of the REST interface of the RT
* `user`: RT username
* `password`: RT password
* `search_not_older_than`: Absolute time (use ISO format) or relative time, e.g. `3 days`.
* `search_owner`: owner of the ticket to search for (default: `nobody`)
* `search_queue`: queue of the ticket to search for (default: `Incident Reports`)
* `search_status`: status of the ticket to search for (default: `new`)
* `search_subject_like`: part of the subject of the ticket to search for (default: `Report`)
* `set_status`: status to set the ticket to after processing (default: `open`). `false` or `null` to not set a different status.
* `take_ticket`: whether to take the ticket (default: `true`)
* `url_regex`: regular expression of an URL to search for in the ticket
* `attachment_regex`: regular expression of an attachment in the ticket
* `unzip_attachment`: whether to unzip a found attachment. Only the first file in the archive is used. Deprecated in favor of `extract_attachment`.

The parameter `http_timeout_max_tries` is of no use in this collector.

The resulting reports contains the following special fields:
 * `rtir_id`: The ticket ID
 * `extra.email_subject` and `extra.ticket_subject`: The subject of the ticket
 * `extra.email_from` and `extra.ticket_requestors`: Comma separated list of requestor's email addresses.
 * `extra.ticket_owner`: The ticket's owner name
 * `extra.ticket_status`: The ticket's status
 * `extra.ticket_queue`: The ticket's queue
 * `extra.file_name`: The name of the extracted file, the name of the downloaded file or the attachments' filename without `.gz` postfix.
 * `time.observation`: The creation time of the ticket or attachment.

##### Search

The parameters prefixed with `search_` allow configuring the ticket search.

Empty strings and `null` as value for search parameters are ignored.

##### File downloads

Attachments can be optionally unzipped, remote files are downloaded with the `http_*` settings applied (see `defaults.conf`).

If `url_regex` or `attachment_regex` are empty strings, false or null, they are ignored.

##### Ticket processing

Optionally, the RT bot can "take" RT tickets (i.e. the `user` is assigned this ticket now) and/or the status can be changed (leave `set_status` empty in case you don't want to change the status). Please note however that you **MUST** do one of the following: either "take" the ticket  or set the status (`set_status`). Otherwise, the search will find the ticket every time and we will have generated an endless loop.

In case a resource needs to be fetched and this resource is permanently not available (status code is 4xx), the ticket status will be set according to the configuration to avoid processing the ticket over and over.
For temporary failures the status is not modified, instead the ticket will be skipped in this run.

##### Time search

To find only tickets newer than a given absolute or relative time, you can use the `search_not_older_than` parameter. Absolute time specification can be anything parseable by dateutil, best use a ISO format.

Relative must be in this format: `[number] [timespan]s`, e.g. `3 days`. `timespan` can be hour, day, week, month, year. Trailing 's' is supported for all timespans. Relative times are subtracted from the current time directly before the search is performed.

* * *

### Rsync

#### Information:

* `name:` intelmq.bots.collectors.rsync.collector_rsync
* `lookup:` yes
* `public:` yes
* `cache (redis db):` none
* `description:` Syncs a file via rsync and reads the file.

#### Configuration Parameters:

* **Feed parameters** (see above)
* `file`: The filename to process, combine with `rsync_path`.
* `temp_directory`: The temporary directory for rsync, by default `$VAR_STATE_PATH/rsync_collector`. `$VAR_STATE_PATH` is `/var/run/intelmq/` or `/opt/intelmq/var/run/`.
* `rsync_path`: The path of the file to process

* * *

### Shodan Stream

Requires the shodan library to be installed:
 * https://github.com/achillean/shodan-python/
 * https://pypi.org/project/shodan/

#### Information:
* `name:` intelmq.bots.collectors.shodan.collector_stream
* `lookup:` yes
* `public:` yes
* `cache (redis db):` none
* `description:` Queries the Shodan Streaming API

#### Configuration Parameters:

* **Feed parameters** (see above)
* **HTTP parameters** (see above). Only the proxy is used (requires `shodan-python > 1.8.1`). Certificate is always verified.
* `countries`: A list of countries to query for. If it is a string, it will be spit by `,`.

* * *

### TCP

#### Information:
* `name:` intelmq.bots.collectors.tcp.collector
* `lookup:` no
* `public:` yes
* `cache (redis db):` none
* `description:` TCP is the bot responsible to receive events on a TCP port (ex: from TCP Output of another IntelMQ instance). Might not be working on Python3.4.6.

#### Configuration Parameters:

* `ip`: IP of destination server
* `port`: port of destination server

* * *


### XMPP collector


#### Information:
* `name:` intelmq.bots.collectors.xmpp.collector
* `lookup:` yes
* `public:` yes
* `cache (redis db):` none
* `description:` This bot can connect to an XMPP Server and one room, in order to receive reports from it. TLS is used by default. rate_limit is ineffective here. Bot can either pass the body or the whole event.

#### Requirements
The Sleekxmpp - Library needs to be installed on your System
```bash
pip3 install -r intelmq/bots/collectors/xmpp/REQUIREMENTS.txt
```

#### Configuration Parameters:

* **Feed parameters** (see above)
* `xmpp_server`: The domain name of the server of the XMPP-Account (part after the @ sign)
* `xmpp_user`: The username of the XMPP-Account the collector shall use (part before the @ sign)
* `xmpp_password`: The password of the XMPP-Account
* `xmpp_room`: The room which has to be joined by the XMPP-Collector (full address room@conference.server.tld)
* `xmpp_room_nick`: The username / nickname the collector shall use within the room
* `xmpp_room_password`: The password which might be required to join a room
 - `use_muc` : If this parameter is `true`, the bot will join the room `xmpp_room`.
 - `xmpp_userlist`: An array of usernames whose messages will (not) be processed.
 - `xmpp_whitelist_mode`: If `true` the list provided in `xmpp_userlist` is a whitelist. Else it is a blacklist.
    In case of a whitelist, only messages from the configured users will be processed, else their messages are not
    processed. Default is `false` / blacklist.
* `ca_certs`: A path to a file containing the CA's which should be used (default: `/etc/ssl/certs/ca-certificates.crt`)
* `strip_message`: If `true` trailing white space will be removed from the message. Does not happen if `pass_full_xml` is set to `true` (default: `true`)
* `pass_full_xml`: If this parameter is set to `true` the collector will read the full-xmpp-xml message and add it to the pipeline.
   this is useful if other systems like AbuseHelper should be processed. (default: `false`)

* * *


### Alien Vault OTX

#### Information:
* `name:` intelmq.bots.collectors.alienvault_otx.collector
* `lookup:` yes
* `public:` yes
* `cache (redis db):` none
* `description:` collect report messages from Alien Vault OTX API

#### Requirements

Install the library from GitHub, as there is no package in PyPi:
```bash
pip3 install -r intelmq/bots/collectors/alienvault_otx/REQUIREMENTS.txt
```

#### Configuration Parameters:

* **Feed parameters** (see above)
* `api_key`: API Key
* `modified_pulses_only`: get only modified pulses instead of all, set to it to true or false, default false
* `interval`: if "modified_pulses_only" is set, define the time in hours (integer value) to get modified pulse since then, default 24 hours

* * *

### Blueliv Crimeserver

#### Information:
* `name:` intelmq.bots.collectors.blueliv.collector_crimeserver
* `lookup:` yes
* `public:` no
* `cache (redis db):` none
* `description:` collect report messages from Blueliv API

For more information visit https://github.com/Blueliv/api-python-sdk

#### Requirements

Install the required library:
```bash
pip3 install -r intelmq/bots/collectors/blueliv/REQUIREMENTS.txt
```

#### Configuration Parameters:

* **Feed parameters** (see above)
* `api_key`: location of information resource, see https://map.blueliv.com/?redirect=get-started#signup
* `api_url`: The optional API endpoint, by default `https://freeapi.blueliv.com`.

* * *

### Calidog Certstream

A Bot to collect data from the Certificate Transparency Log (CTL)
This bot works based on certstream library (https://github.com/CaliDog/certstream-python)

#### Information:
* `name:` intelmq.bots.collectors.calidog.collector_certstream
* `lookup:` yes
* `public:` no
* `cache (redis db):` none
* `description:` collect data from Certificate Transparency Log

#### Configuration Parameters:

* **Feed parameters** (see above)

* * *

### ESET ETI

#### Information:
* `name:` intelmq.bots.collectors.eset.collector
* `lookup:` yes
* `public:` no
* `cache (redis db):` none
* `description:` collect data from ESET ETI TAXII server

For more information visit https://www.eset.com/int/business/services/threat-intelligence/

#### Requirements

Install the required `cabby` library:
```bash
pip3 install -r intelmq/bots/collectors/eset/REQUIREMENTS.txt
```

#### Configuration Parameters:

* **Feed parameters** (see above)
* `username`: Your username
* `password`: Your password
* `endpoint`: `eti.eset.com`
* `time_delta`: The time span to look back, in seconds. Default `3600`.
* `collection`: The collection to fetch.

* * *

### McAfee openDXL

#### Information:
* `name:` intelmq.bots.collectors.opendxl.collector
* `lookup:` yes
* `public:` no
* `cache (redis db):` none
* `description:` collect messages via openDXL

#### Configuration Parameters:

* **Feed parameters** (see above)
* `dxl_config_file`: location of the configuration file containing required information to connect $
* `dxl_topic`: the name of the DXL topic to subscribe

* * *

### Microsoft Azure

Iterates over all blobs in all containers in an Azure storage.
The Cache is required to memorize which files have already been processed (TTL needs to be high enough to cover the oldest files available!).

This bot significantly changed in a backwards-incompatible way in IntelMQ Version 2.2.0 to support current versions of the Microsoft Azure Python libraries.

#### Information:
* `name`: intelmq.bots.collectors.microsoft.collector_azure
* `lookup`: yes
* `public`: no
* `cache (redis db)`: 5
* `description`: collect blobs from Microsoft Azure using their library

#### Configuration Parameters:

* **Cache parameters** (see above)
* **Feed parameters** (see above)
* `connection_string`: connection string as given by Microsoft
* `container_name`: name of the container to connect to

* * *

### Microsoft Interflow

Iterates over all files available by this API. Make sure to limit the files to be downloaded with the parameters, otherwise you will get a lot of data!
The cache is used to remember which files have already been downloaded. Make sure the TTL is high enough, higher than `not_older_than`.

#### Information:
* `name:` intelmq.bots.collectors.microsoft.collector_interflow
* `lookup:` yes
* `public:` no
* `cache (redis db):` 5
* `description:` collect files from Microsoft Interflow using their API

#### Configuration Parameters:

* **Feed parameters** (see above)
* `api_key`: API generate in their portal
* `file_match`: an optional regular expression to match file names
* `not_older_than`: an optional relative (minutes) or absolute time (UTC is assumed) expression to determine the oldest time of a file to be downloaded
* `redis_cache_*` and especially `redis_cache_ttl`: Settings for the cache where file names of downloaded files are saved. The cache's TTL must always be bigger than `not_older_than`.

#### Additional functionalities

* Files are automatically ungzipped if the filename ends with `.gz`.

* * *

### Stomp

#### Information:
* `name:` intelmq.bots.collectors.stomp.collector
* `lookup:` yes
* `public:` no
* `cache (redis db):` none
* `description:` collect messages from a stomp server

#### Requirements

Install the `stomp.py` library from PyPI:
```bash
pip3 install -r intelmq/bots/collectors/stomp/REQUIREMENTS.txt
```

#### Configuration Parameters:

* **Feed parameters** (see above)
* `exchange`: exchange point
* `port`: 61614
* `server`: hostname e.g. "n6stream.cert.pl"
* `ssl_ca_certificate`: path to CA file
* `ssl_client_certificate`: path to client cert file
* `ssl_client_certificate_key`: path to client cert key file

* * *

### Twitter

Collects tweets from target_timelines. Up to tweet_count tweets from each user and up to timelimit back in time. The tweet text is sent separately and if allowed, links to pastebin are followed and the text sent in a separate report

#### Information:
* `name:` intelmq.bots.collectors.twitter.collector_twitter
* `lookup:` yes
* `public:` yes
* `cache (redis db):` none
* `description:` Collects tweets
#### Configuration Parameters:

* **Feed parameters** (see above)
* `target_timelines`: screen_names of twitter accounts to be followed
* `tweet_count`: number of tweets to be taken from each account
* `timelimit`: maximum age of the tweets collected in seconds
* `follow_urls`: list of screen_names for which URLs will be followed
* `exclude_replies`: exclude replies of the followed screen_names
* `include_rts`: whether to include retweets by given screen_name
* `consumer_key`: Twitter API login data
* `consumer_secret`: Twitter API login data
* `access_token_key`: Twitter API login data
* `access_token_secret`: Twitter API login data

### API collector bot

#### Information:
* `name:` intelmq.bots.collectors.api.collector_api
* `lookup:` no
* `public:` no
* `cache (redis db):` none
* `description:` Bot for collecting data using API, you need to post JSON to /intelmq/push endpoint

example usage:
```
curl -X POST http://localhost:5000/intelmq/push -H 'Content-Type: application/json' --data '{"source.ip": "127.0.0.101", "classification.type": "backdoor"}'
```

#### Configuration Parameters:

* **Feed parameters** (see above)
* `port`: 5000

## Parsers

### Not complete

This list is not complete. Look at `intelmq/bots/BOTS` or the list of parsers shown in the manager. But most parsers do not need configuration parameters.

TODO

### AnubisNetworks Cyberfeed Stream

#### Information
* `name`: `intelmq.bots.parsers.anubisnetworks.parser`
* `lookup`: no
* `public`: yes
* `cache (redis db)`: none
* `description`: parsers data from AnubisNetworks Cyberfeed Stream

#### Description

The feed format changes over time. The parser supports at least data from 2016 and 2020.

Events with the Malware "TestSinkholingLoss" are ignored, as they are for the feed provider's internal purpose only and should not be processed at all.

#### Configuration parameters

* `use_malware_familiy_as_classification_identifier`: default: `true`. Use the `malw.family` field as `classification.type`. If `false`, check if the same as `malw.variant`. If it is the same, it is ignored. Otherwise saved as `extra.malware.family`.

### Generic CSV Parser

Lines starting with `'#'` will be ignored. Headers won't be interpreted.

#### Configuration parameters

 * `"columns"`: A list of strings or a string of comma-separated values with field names. The names must match the harmonization's field names. Empty column specifications and columns named `"__IGNORE__"` are ignored. E.g.
   ```json
   "columns": [
        "",
        "source.fqdn",
        "extra.http_host_header",
        "__IGNORE__"
   ],
   ```
   is equivalent to:
   ```json
   "columns": ",source.fqdn,extra.http_host_header,"
   ```
   The first and the last column are not used in this example.
    It is possible to specify multiple columns using the `|` character. E.g.
    ```
        "columns": "source.url|source.fqdn|source.ip"
    ```
    First, bot will try to parse the value as URL, if it fails, it will try to parse it as FQDN, if that fails, it will try to parse it as IP, if that fails, an error will be raised.
    Some use cases -

        - mixed data set, e.g. URL/FQDN/IP/NETMASK  `"columns": "source.url|source.fqdn|source.ip|source.network"`

        - parse a value and ignore if it fails  `"columns": "source.url|__IGNORE__"`

 * `"column_regex_search"`: Optional. A dictionary mapping field names (as given per the columns parameter) to regular expression. The field is evaluated using `re.search`. Eg. to get the ASN out of `AS1234` use: `{"source.asn": "[0-9]*"}`.
 * `"default_url_protocol"`: For URLs you can give a default protocol which will be pretended to the data.
 * `"delimiter"`: separation character of the CSV, e.g. `","`
 * `"skip_header"`: Boolean, skip the first line of the file, optional. Lines starting with `#` will be skipped additionally, make sure you do not skip more lines than needed!
 * `time_format`: Optional. If `"timestamp"`, `"windows_nt"` or `"epoch_millis"` the time will be converted first. With the default `null` fuzzy time parsing will be used.
 * `"type"`: set the `classification.type` statically, optional
 * `"data_type"`: sets the data of specific type, currently only `"json"` is supported value. An example

        ```{
            "columns": [ "source.ip", "source.url", "extra.tags"],
            "data_type": "{\"extra.tags\":\"json\"}"
        }```

        It will ensure `extra.tags` is treated as `json`.
 * `"filter_text"`: only process the lines containing or not containing specified text, to be used in conjunction with `filter_type`
 * `"filter_type"`: value can be whitelist or blacklist. If `whitelist`, only lines containing the text in `filter_text` will be processed, if `blacklist`, only lines NOT containing the text will be processed.

     To process ipset format files use
     ```
        {
            "filter_text": "ipset add ",
            "filter_type": "whitelist",
            "columns": [ "__IGNORE__", "__IGNORE__", "__IGNORE__", "source.ip"]
        }
     ```
 * `"type_translation"`: If the source does have a field with information for `classification.type`, but it does not correspond to IntelMQ's types,
you can map them to the correct ones. The `type_translation` field can hold a dictionary, or a string with a JSON dictionary which maps the feed's values to IntelMQ's.
    Example:
    ```json
    {"malware_download": "malware-distribution"}
    ```
 * `"columns_required"`: A list of true/false for each column. By default, it is true for every column.

* * *

### Calidog Certstream


#### Information:
* `name:` intelmq.bots.parsers.calidog.parser_certstream
* `lookup:` no
* `public:` yes
* `cache (redis db):` none
* `description:` parsers data from Certificate Transparency Log

#### Description

For each domain in the `leaf_cert.all_domains` object one event with the domain in `source.fqdn` (and `source.ip` as fallback) is produced.
The seen-date is saved in `time.source` and the classification type is `other`.

* **Feed parameters** (see above)

* * *

<<<<<<< HEAD
### ESET


#### Information:
* `name:` intelmq.bots.parsers.eset.parser
* `lookup:` no
* `public:` yes
* `cache (redis db):` none
* `description:` Parses data from ESET ETI TAXII server

#### Description

Supported collections:
* "ei.urls (json)"
* "ei.domains v2 (json)"


* * *

### Fraunhofer DDos Attack Parser

#### Information:
* `name:` `intelmq.bots.parsers.fraunhofer.parser_ddosattack_cnc` and `intelmq.bots.parsers.fraunhofer.parser_ddosattack_target`
* `public:` no
* `cache (redis db):` none
* `description:` Parses data from Fraunhofer's DDoS Attack feed.

#### Description

The parser bots generate c&c events and ddos events, depending on the
information retrieved from the feed. The feed delivers reports with different
message types and different C&C types based on the type of tracked C&C servers
and the type of commands received. If the c&c parser bot receives a report with
a known C&C type but with an unknown message type, it generates a C&C event
with an adjusted feed.accuracy given by the parameter
unknown_messagetype_accuracy, if set. This feature can be used to lower the
accuracy of events in case of unknown behavior of the tracked C&Cs, while
keeping a high accuracy otherwise. For this feature to work, set the default
feed.accuracy of the collector bot feeding this parser bot to a high value,
while setting the value of the c&c parser bot's unknown_messagetype_accuracy
to a lower value. The c&c parser bot will not change the feed.accuracy value
if the tracker was able to interpret the C&C communication, giving a high
chance, that the tracked server is actually a real live C&C server.
If the tracker was not able to completely interpret the C&C communication, the
feed.accuracy will be set to the lower value of the
unknown_messagetype_accuracy parameter. There is still a certain probability
that the tracked server is a real C&C, but it could not be confirmed.
The target parser bot generates one ddos event for every target found in the
attack commands of the tracked C&C server, which could be more than one for a
single event from the tracker feed. 

#### Configuration

* `unknown_messagetype_accuracy`: A float between 0 an 100 representing the
  accuracy of a c&c event for reports with unknown message types. Replaces the
  feed.accuracy with the given value for these events.

* * *

=======
>>>>>>> 43243122
### Cymru CAP Program

#### Information:
* `name:` intelmq.bots.parsers.cymru.parser_cap_program
* `public:` no
* `cache (redis db):` none
* `description:` Parses data from Cymru's CAP program feed.

#### Description

There are two different feeds available:
 * `infected_$date.txt` ("old")
 * `$certname_$date.txt` ("new")

The new will replace the old at some point in time, currently you need to fetch both. The parser handles both formats.

##### Old feed

As little information on the format is available, the mappings might not be correct in all cases.
Some reports are not implemented at all as there is no data available to check if the parsing is correct at all. If you do get errors like `Report ... not implement` or similar please open an issue and report the (anonymized) example data. Thanks.

The information about the event could be better in many cases but as Cymru does not want to be associated with the report, we can't add comments to the events in the parser, because then the source would be easily identifiable for the recipient.

### Cymru Full Bogons

http://www.team-cymru.com/bogon-reference.html

#### Information:
* `name:` intelmq.bots.parsers.cymru.parser_full_bogons
* `public:` no
* `cache (redis db):` none
* `description:` Parses data from full bogons feed.

* * *

### Github Feed

#### Information

* `name:` intelmq.bots.parsers.github_feed.parser
* `description:` Parses Feeds available publicly on GitHub (should receive from `github_api` collector)

* * *

### Have I Been Pwned Callback Parser

#### Information:
* `name:` intelmq.bots.parsers.hibp.parser_callback
* `public:` no
* `cache (redis db):` none
* `description:` Parses data from Have I Been Pwned feed.

#### Description

Parsers the data from a Callback of a Have I Been Pwned Enterprise Subscription.

Parses breaches and pastes and creates one event per e-mail address. The e-mail address is stored in `source.account`.
`classification.type` is `leak` and `classification.identifier` is `breach` or `paste`.

* * *

### HTML Table Parser

#### Configuration parameters

 * `"columns"`: A list of strings or a string of comma-separated values with field names. The names must match the harmonization's field names. Empty column specifications and columns named `"__IGNORE__"` are ignored. E.g.
   ```json
   "columns": [
        "",
        "source.fqdn",
        "extra.http_host_header",
        "__IGNORE__"
   ],
   ```
   is equivalent to:
   ```json
   "columns": ",source.fqdn,extra.http_host_header,"
   ```
   The first and the last column are not used in this example.
    It is possible to specify multiple columns using the `|` character. E.g.
    ```
        "columns": "source.url|source.fqdn|source.ip"
    ```
    First, bot will try to parse the value as URL, if it fails, it will try to parse it as FQDN, if that fails, it will try to parse it as IP, if that fails, an error will be raised.
    Some use cases -

        - mixed data set, e.g. URL/FQDN/IP/NETMASK  `"columns": "source.url|source.fqdn|source.ip|source.network"`

        - parse a value and ignore if it fails  `"columns": "source.url|__IGNORE__"`

 * `"ignore_values"`:  A list of strings or a string of comma-separated values which will not considered while assigning to the corresponding fields given in `columns`. E.g.
   ```json
   "ignore_values": [
        "",
        "unknown",
        "Not listed",
   ],
   ```
   is equivalent to:
   ```json
   "ignore_values": ",unknown,Not listed,"
   ```
   The following configuration will lead to assigning all values to malware.name and extra.SBL except `unknown` and `Not listed` respectively.
   ```json
   "columns": [
        "source.url",
        "malware.name",
        "extra.SBL",
   ],
   "ignore_values": [
        "",
        "unknown",
        "Not listed",
   ],
   ```
   Parameters **columns and ignore_values must have same length**
 * `"attribute_name"`: Filtering table with table attributes, to be used in conjunction with `attribute_value`, optional. E.g. `class`, `id`, `style`.
 * `"attribute_value"`: String.
    To filter all tables with attribute `class='details'` use
    ```json
    "attribute_name": "class",
    "attribute_value": "details"
    ```
 * `"table_index"`: Index of the table if multiple tables present. If `attribute_name` and `attribute_value` given, index according to tables remaining after filtering with table attribute. Default: `0`.
 * `"split_column"`: Padded column to be split to get values, to be used in conjunction with `split_separator` and `split_index`, optional.
 * `"split_separator"`: Delimiter string for padded column.
 * `"split_index"`: Index of unpadded string in returned list from splitting `split_column` with `split_separator` as delimiter string. Default: `0`.
    E.g.
    ```json
    "split_column": "source.fqdn",
    "split_separator": " ",
    "split_index": 1,
    ```
    With above configuration, column corresponding to `source.fqdn` with value `[D] lingvaworld.ru` will be assigned as `"source.fqdn": "lingvaworld.ru"`.
 * `"skip_table_head"`: Boolean, skip the first row of the table, optional. Default: `true`.
 * `"default_url_protocol"`: For URLs you can give a default protocol which will be pretended to the data. Default: `"http://"`.
 * `"time_format"`: Optional. If `"timestamp"`, `"windows_nt"` or `"epoch_millis"` the time will be converted first. With the default `null` fuzzy time parsing will be used.
 * `"type"`: set the `classification.type` statically, optional
 * `"html_parser"`: The HTML parser to use, by default "html.parser", can also be e.g. "lxml", have a look at https://www.crummy.com/software/BeautifulSoup/bs4/doc/

* * *

### McAfee Advanced Threat Defense File

#### Information:
* `name:` intelmq.bots.parsers.mcafee.parser_atd_file
* `lookup:` yes
* `public:` no
* `cache (redis db):` none
* `description:` parses file hash information off ATD reports

#### Configuration Parameters:

* **Feed parameters** (see above)
* `verdict_severity`: min report severity to parse

* * *

### McAfee Advanced Threat Defense IP

#### Information:
* `name:` intelmq.bots.parsers.mcafee.parser_atd_file
* `lookup:` yes
* `public:` no
* `cache (redis db):` none
* `description:` parses IP addresses off ATD reports

#### Configuration Parameters:

* **Feed parameters** (see above)
* `verdict_severity`: min report severity to parse

* * *

### McAfee Advanced Threat Defense URL

#### Information:
* `name:` intelmq.bots.parsers.mcafee.parser_atd_file
* `lookup:` yes
* `public:` no
* `cache (redis db):` none
* `description:` parses URLs off ATD reports

#### Configuration Parameters:

* **Feed parameters** (see above)
* `verdict_severity`: min report severity to parse

* * *

### Microsoft CTIP Parser

* `name`: `intelmq.bots.parsers.microsoft.parser_ctip`
* `public`: no
* `cache (redis db)`: none
* `description`: Parses data from the Microsoft CTIP Feed

#### Description

Can parse the JSON format provided by the Interflow interface (lists of dictionaries) as well as the format provided by the Azure interface (one dictionary per line).
The provided data differs between the two formats/providers.

* * *

### MISP

* `name:` intelmq.bots.parsers.misp.parser
* `public:` no
* `cache (redis db):` none
* `description:` Parses MISP events

#### Description

MISP events collected by the MISPCollectorBot are passed to this parser
for processing. Supported MISP event categories and attribute types are
defined in the `SUPPORTED_MISP_CATEGORIES` and `MISP_TYPE_MAPPING` class
constants.

* * *

### Twitter

#### Information:
* `name:` intelmq.bots.parsers.twitter.parser
* `public:` no
* `cache (redis db):` none
* `description:` Extracts URLs from text, fuzzy, aimed at parsing tweets

#### Configuration Parameters:

* `domain_whitelist`: domains to be filtered out
* `substitutions`: semicolon delimited list of even length of pairs of substitutions (for example: '[.];.;,;.' substitutes '[.]' for '.' and ',' for '.')
* `classification_type`: string with a valid classification type as defined in data harmonization
* `default_scheme`: Default scheme for URLs if not given. See also the next section.

##### Default scheme

The dependency `url-normalize` changed it's behavior in version 1.4.0 from using `http://` as default scheme to `https://`. Version 1.4.1 added the possibility to specify it. Thus you can only use the `default_scheme` parameter with a current version of this library >= 1.4.1, with 1.4.0 you will always get `https://` as default scheme and for older versions < 1.4.0 `http://` is used.

This does not affect URLs which already include the scheme.

* * *

### Shadowserver

#### Information
* `name:` intelmq.bots.parsers.shadowserver.parser
* `public:` yes
* `description:` Parses different reports from Shadowserver.

#### Configuration Parameters

 * `feedname`: Optional, the Name of the feed, see list below for possible values.
 * `overwrite`: If an existing `feed.name` should be overwritten.

#### How this bot works?

There are two possibilities for the bot to determine which feed the data belongs to in order to determine the correct mapping of the columns:

#### Automatic feed detection
Since IntelMQ version 2.1 the parser can detect the feed based on metadata provided by the collector.

When processing a report, this bot takes `extra.file_name` from the report and
looks in `config.py` how the report should be parsed.

If this lookup is not possible, and the feed name is not given as parameter, the feed cannot be parsed.

The field `extra.file_name` has the following structure:
`%Y-%m-%d-${report_name}[-suffix].csv` where suffix can be something like `country-geo`. For example, some possible filenames are `2019-01-01-scan_http-country-geo.csv` or `2019-01-01-scan_tftp.csv`. The important part is `${report_name}`, between the date and the suffix.
Since version 2.1.2 the date in the filename is optional, so filenames like `scan_tftp.csv` are also detected.

#### Fixed feed name
If the method above is not possible and for upgraded instances, the feed can be set with the `feedname` parameter.
Feed-names are derived from the subjects of the Shadowserver E-Mails.
A list of possible feeds can be found in the table below in the column "feed name".

#### Supported reports:

These are the supported feed name and their corresponding file name for automatic detection:

| feed name            | file name |
|----------------------| ----------|
| Accessible-ADB | `scan_adb` |
| Accessible-AFP | `scan_afp` |
| Accessible-Cisco-Smart-Install | `cisco_smart_install` |
| Accessible-CoAP | `scan_coap` |
| Accessible-CWMP | `scan_cwmp` |
| Accessible-FTP | `scan_ftp` |
| Accessible-Hadoop | `scan_hadoop` |
| Accessible-HTTP | `scan_http` |
| Accessible-RDP | `scan_rdp` |
| Accessible-Rsync | `scan_rsync` |
| Accessible-SMB | `scan_smb` |
| Accessible-Telnet | `scan_telnet` |
| Accessible-Ubiquiti-Discovery-Service | `scan_ubiquiti` |
| Accessible-VNC | `scan_vnc` |
| Amplification-DDoS-Victim | `ddos_amplification` |
| Blacklisted-IP | `blacklist` |
| Compromised-Website | `compromised_website` |
| Darknet | `darknet` |
| DNS-Open-Resolvers | `scan_dns` |
| Drone | `botnet_drone` |
| Drone-Brute-Force | `drone_brute_force` |
| HTTP-Scanners | `hp_http_scan` |
| ICS-Scanners | `hp_ics_scan` |
| IPv6-Sinkhole-HTTP-Drone | `sinkhole6_http` |
| Microsoft-Sinkhole | `microsoft_sinkhole` |
| NTP-Monitor | `scan_ntpmonitor` |
| NTP-Version | `scan_ntp` |
| Open-Chargen | `scan_chargen` |
| Open-DB2-Discovery-Service | `scan_db2` |
| Open-Elasticsearch | `scan_elasticsearch` |
| Open-IPMI | `scan_ipmi` |
| Open-IPP | `scan_ipp` |
| Open-LDAP | `scan_ldap ` |
| Open-LDAP-TCP | `scan_ldap_tcp` |
| Open-mDNS | `scan_mdns` |
| Open-Memcached | `scan_memcached` |
| Open-MongoDB | `scan_mongodb` |
| Open-MQTT | `scan_mqtt` |
| Open-MSSQL | `scan_mssql` |
| Open-NATPMP | `scan_nat_pmp` |
| Open-NetBIOS-Nameservice | `scan_netbios` |
| Open-Netis | ? |
| Open-Portmapper | `scan_portmapper` |
| Open-QOTD | `scan_qotd` |
| Open-Redis | `scan_redis` |
| Open-SNMP | `scan_snmp` |
| Open-SSDP | `scan_ssdp` |
| Open-TFTP | `scan_tftp` |
| Open-XDMCP | `scan_xdmcp` |
| Outdated-DNSSEC-Key | `outdated_dnssec_key` |
| Outdated-DNSSEC-Key-IPv6 | `outdated_dnssec_key_v6` |
| Sandbox-URL | `cwsandbox_url` |
| Sinkhole-HTTP-Drone | `sinkhole_http_drone` |
| Spam-URL | `spam_url` |
| SSL-FREAK-Vulnerable-Servers | `scan_ssl_freak` |
| SSL-POODLE-Vulnerable-Servers | `scan_ssl_poodle` |
| Vulnerable-ISAKMP | `scan_isakmp` |

#### Development

##### Structure of this Parser Bot:
The parser consists of two files:
 * `config.py`
 * `parser.py`

Both files are required for the parser to work properly.

##### Add new Feedformats:
Add a new feed format and conversions if required to the file
`config.py`. Don't forget to update the `feed_idx` dict.
It is required to look up the correct configuration.

Look at the documentation in the bots's `config.py` file for more information.

* * *


### Shodan

#### Information
* `name:` intelmq.bots.parsers.shodan.parser
* `public:` yes
* `description:` Parses data from Shodan (search, stream etc).

The parser is by far not complete as there are a lot of fields in a big nested structure. There is a minimal mode available which only parses the important/most useful fields and also saves everything in `extra.shodan` keeping the original structure. When not using the minimal mode if may be useful to ignore errors as many parsing errors can happen with the incomplete mapping.

#### Configuration Parameters:

* `ignore_errors`: Boolean (default true)
* `minimal_mode`: Boolean (default false)

* * *

### ZoneH

#### Information
* `name:` intelmq.bots.parsers.zoneh.parser
* `public:` yes
* `description:` Parses data from ZoneH.

#### Description
This bot is designed to consume defacement reports from zone-h.org. It expects
fields normally present in CSV files distributed by email.

* * *

## Experts

### Abusix

#### Information:
* `name:` abusix
* `lookup:` dns
* `public:` yes
* `cache (redis db):` 5
* `description:` RIPE abuse contacts resolving through DNS TXT queries
* `notes`: https://abusix.com/contactdb.html

#### Configuration Parameters:

* **Cache parameters** (see in section [common parameters](#common-parameters))

#### Requirements
This bot can optionally use the python module *querycontacts* by Abusix itself:
https://pypi.org/project/querycontacts/

```bash
pip3 install querycontacts
```
If the package is not installed, our own routines are used.

* * *

### ASN Lookup


#### Information:
* `name:` ASN lookup
* `lookup:` local database
* `public:` yes
* `cache (redis db):` none
* `description:` IP to ASN

#### Configuration Parameters:

* `database`: Path to the downloaded database.

#### Requirements

Install `pyasn` module
```bash
pip3 install pyasn 
```

#### Database
* Download database and convert:
```
# cd /tmp/
# pyasn_util_download.py --latest
# pyasn_util_convert.py --single <downloaded_filename.bz2>  ipasn.dat
```

Note: the '<' '>' characters only are syntactic markings, no shell redirection is necessary.

* Copy database to IntelMQ:
```
# mkdir /opt/intelmq/var/lib/bots/asn_lookup
# mv /tmp/ipasn.dat /opt/intelmq/var/lib/bots/asn_lookup/
# chown -R intelmq.intelmq /opt/intelmq/var/lib/bots/asn_lookup
```

* * *

### CSV Converter


#### Information:
* `name`: `intelmq.bots.experts.csv_converter.expert
* `lookup`: no
* `public`: yes
* `cache (redis db)`: none
* `description`: Converts an event to CSV format, saved in the `output` field.

#### Configuration Parameters:

 * `delimiter`: String, default `","`
 * `fieldnames`: Comma-separated list of field names, e.g. `"time.source,classification.type,source.ip"`

#### Usage

To use the CSV-converted data in an output bot - for example in a file output,
use the configuration parameter `single_key` of the output bot and set it to `output`.

* * *

### Copy Extra

#### Information:
* `name:` `intelmq.bots.experts.national_cert_contact_certat.expert
* `lookup:` to https://contacts.cert.at/cgi-bin/abuse-nationalcert.pl
* `public:` yes
* `cache (redis db):` none
* `description:` Queries abuse contact based on the country.

#### Configuration Parameters:

* **Cache parameters** (see in section [common parameters](#common-parameters))
FIXME

* * *

### Cymru Whois

#### Information:
* `name:` cymru-whois
* `lookup:` Cymru DNS
* `public:` yes
* `cache (redis db):` 5
* `description:` IP to geolocation, ASN, BGP prefix

Public documentation: https://www.team-cymru.com/IP-ASN-mapping.html#dns

#### Configuration Parameters:

* **Cache parameters** (see in section [common parameters](#common-parameters))
* `overwrite`: Overwrite existing fields. Default: `True` if not given (for backwards compatibility, will change in version 3.0.0)

* * *

### Domain Suffix

This bots adds the public suffix to the event, derived by a domain.
See or information on the public suffix list: https://publicsuffix.org/list/
Only rules for ICANN domains are processed. The list can (and should) contain
Unicode data, punycode conversion is done during reading.

Note that the public suffix is not the same as the top level domain (TLD). E.g.
`co.uk` is a public suffix, but the TLD is `uk`.
Privately registered suffixes (such as `blogspot.co.at`) which are part of the
public suffix list too, are ignored.

#### Information:
* `name:` domain suffix
* `lookup:` no
* `public:` yes
* `cache (redis db):` -
* `description:` extracts the domain suffix from the FQDN

#### Configuration Parameters:

* `field`: either `"fqdn"` or `"reverse_dns"`
* `suffix_file`: path to the suffix file

#### Rule processing

A short summary how the rules are processed:

The simple ones:
```
com
at
gv.at
```
`example.com` leads to `com`, `example.gv.at` leads to `gv.at`.

Wildcards:
```
*.example.com
```
`www.example.com` leads to `www.example.com`.

And additionally the exceptions, together with the above wildcard rule:
```
!www.example.com
```
`www.example.com` does now not lead to `www.example.com`, but to `example.com`.

* * *

### Deduplicator


#### Information:
* `name:` deduplicator
* `lookup:` redis cache
* `public:` yes
* `cache (redis db):` 6
* `description:` Bot responsible for ignore duplicated messages. The bot can be configured to perform deduplication just looking to specific fields on the message.

#### Configuration Parameters:

* **Cache parameters** (see in section [common parameters](#common-parameters))
* `bypass`- true or false value to bypass the deduplicator. When set to true, messages will not be deduplicated. Default: false

##### Parameters for "fine-grained" deduplication

* `filter_type`: type of the filtering which can be "blacklist" or "whitelist". The filter type will be used to define how Deduplicator bot will interpret the parameter `filter_keys` in order to decide whether an event has already been seen or not, i.e., duplicated event or a completely new event.
  * "whitelist" configuration: only the keys listed in `filter_keys` will be considered to verify if an event is duplicated or not.
  * "blacklist" configuration: all keys except those in `filter_keys` will be considered to verify if an event is duplicated or not.
* `filter_keys`: string with multiple keys separated by comma. Please note that `time.observation` key will not be considered even if defined, because the system always ignore that key.

##### Parameters Configuration Example

###### Example 1

The bot with this configuration will detect duplication only based on `source.ip` and `destination.ip` keys.

```
"parameters": {
    "redis_cache_db": 6,
    "redis_cache_host": "127.0.0.1",
    "redis_cache_password": null,
    "redis_cache_port": 6379,
    "redis_cache_ttl": 86400,
    "filter_type": "whitelist",
    "filter_keys": "source.ip,destination.ip",
}
```

###### Example 2

The bot with this configuration will detect duplication based on all keys, except `source.ip` and `destination.ip` keys.

```
"parameters": {
    "redis_cache_db": 6,
    "redis_cache_host": "127.0.0.1",
    "redis_cache_password": null,
    "redis_cache_port": 6379,
    "redis_cache_ttl": 86400,
    "filter_type": "blacklist",
    "filter_keys": "source.ip,destination.ip",
}
```

#### Flushing the cache

To flush the deduplicator's cache, you can use the `redis-cli` tool. Enter the database used by the bot and submit the `flushdb` command:
```
redis-cli -n 6
flushdb
```

* * *

### DO Portal Expert Bot

#### Information:
* `name:` do_portal
* `lookup:` yes
* `public:` no
* `cache (redis db):` none
* `description:` The DO portal retrieves the contact information from a DO portal instance: http://github.com/certat/do-portal/

#### Configuration Parameters:
* `mode` - Either `replace` or `append` the new abuse contacts in case there are existing ones.
* `portal_url` - The URL to the portal, without the API-path. The used URL is `$portal_url + '/api/1.0/ripe/contact?cidr=%s'`.
* `portal_api_key` - The API key of the user to be used. Must have sufficient privileges.

* * *

### Field Reducer Bot

#### Information:
* `name:` reducer
* `lookup:` none
* `public:` yes
* `cache (redis db):` none
* `description:` The field reducer bot is capable of removing fields from events.

#### Configuration Parameters:
* `type` - either `"whitelist"` or `"blacklist"`
* `keys` - Can be a JSON-list of field names (`["raw", "source.account"]`) or a string with a comma-separated list of field names (`"raw,source.account"`).

##### Whitelist

Only the fields in `keys` will passed along.

##### Blacklist

The fields in `keys` will be removed from events.

* * *

### Filter

The filter bot is capable of filtering specific events.

#### Information:
* `name:` filter
* `lookup:` none
* `public:` yes
* `cache (redis db):` none
* `description:` filter messages (drop or pass messages) FIXME

#### Configuration Parameters:

##### Parameters for filtering with key/value attributes:
* `filter_key` - key from data harmonization
* `filter_value` - value for the key
* `filter_action` - action when a message match to the criteria (possible actions: keep/drop)
* `filter_regex` - attribute determines if the `filter_value` shall be treated as regular expression or not.
   If this attribute is not empty, the bot uses python's "search" function to evaluate the filter.

##### Parameters for time based filtering:
* `not_before` - events before this time will be dropped
* `not_after` - events after this time will be dropped

Both parameters accept string values describing absolute or relative time:
* absolute
 * basically anything parseable by datetime parser, eg. "2015-09-012T06:22:11+00:00"
 * `time.source` taken from the event will be compared to this value to decide the filter behavior
* relative
 * accepted string formatted like this "<integer> <epoch>", where epoch could be any of following strings (could optionally end with trailing 's'): hour, day, week, month, year
 * time.source taken from the event will be compared to the value (now - relative) to decide the filter behavior

Examples of time filter definition:
* ```"not_before" : "2015-09-012T06:22:11+00:00"``` events older than the specified time will be dropped
* ```"not_after" : "6 months"``` just events older than 6 months will be passed through the pipeline

#### Possible paths

 * `_default`: default path, according to the configuration
 * `action_other`: Negation of the default path
 * `filter_match`: For all events the filter matched on
 * `filter_no_match`: For all events the filter does not match

| action | match |  `_default` | `action_other` | `filter_match` | `filter_no_match` |
| ------ | ----- | ----------- | -------------- | -------------- | ----------------- |
| keep   | ✓     | ✓           | ✗              | ✓              | ✗                 |
| keep   | ✗     | ✗           | ✓              | ✗              | ✓                 |
| drop   | ✓     | ✗           | ✓              | ✓              | ✗                 |
| drop   | ✗     | ✓           | ✗              | ✗              | ✓                 |

In `DEBUG` logging level, one can see that the message is sent to both matching paths, also if one of the paths is not configured. Of course the message is only delivered to the configured paths.

* * *

### Format Field

#### Information:
* `name:` Format Field
* `lookup:` none
* `cache (redis db):` none
* `description:` String method operations on column values

#### Configuration Parameters:

##### Parameters for stripping chars:
* `strip_columns` -  A list of strings or a string of comma-separated values with field names. The names must match the harmonization's field names. E.g.
   ```json
   "columns": [
        "malware.name",
        "extra.tags"
   ],
   ```
   is equivalent to:
   ```json
   "columns": "malware.name,extra.tags"
   ```
* `strip_chars` -  a set of characters to remove as leading/trailing characters(default: ` ` or whitespace)

##### Parameters for replacing chars:
* `replace_column` - key from data harmonization
* `old_value` - the string to search for
* `new_value` - the string to replace the old value with
* `replace_count` - number specifying how many occurrences of the old value you want to replace(default: `1`)

##### Parameters for splitting string to list of string:
* `split_column` - key from data harmonization
* `split_separator` - specifies the separator to use when splitting the string(default: `,`)

Order of operation: `strip -> replace -> split`. These three methods can be combined such as first strip and then split.

* * *

### Generic DB Lookup

This bot is capable for enriching intelmq events by lookups to a database.
Currently only PostgreSQL and SQLite are supported.

If more than one result is returned, a ValueError is raised.

#### Information:
* `name:` `intelmq.bots.experts.generic_db_lookup.expert`
* `lookup:` database
* `public:` yes
* `cache (redis db):` none
* `description:` This bot is capable for enriching intelmq events by lookups to a database.

#### Configuration Parameters:

##### Connection

* `engine`: `postgresql` or `sqlite`
* `database`: string, defaults to "intelmq", database name or the SQLite filename
* `table`: defaults to "contacts"

##### PostgreSQL specific
* `host`: string, defaults to "localhost"
* `password`: string
* `port`: integer, defaults to 5432
* `sslmode`: string, defaults to "require"
* `user`: defaults to "intelmq"

##### Lookup

* `match_fields`: defaults to `{"source.asn": "asn"}`

The value is a key-value mapping an arbitrary number **intelmq** field names **to table** column names.
The values are compared with `=` only.

##### Replace fields.

* `overwrite`: defaults to `false`. Is applied per field
* `replace_fields`: defaults to `{"contact": "source.abuse_contact"}`

`replace_fields` is again a key-value mapping an arbitrary number of **table** column names **to intelmq** field names 

* * *

### Gethostbyname

#### Information:
* `name:` gethostbyname
* `lookup:` DNS
* `public:` yes
* `cache (redis db):` none
* `description:` DNS name (FQDN) to IP

#### Configuration Parameters:

none

* * *

### IDEA Converter

Converts the event to IDEA format and saves it as JSON in the field `output`. All other fields are not modified.

Documentation about IDEA: https://idea.cesnet.cz/en/index

#### Information:
* `name:` intelmq.bots.experts.idea.expert
* `lookup:` no
* `public:` yes
* `cache (redis db):` none
* `description:` The bot does a best effort translation of events into the IDEA format.

#### Configuration Parameters:

* `test_mode`: add `Test` category to mark all outgoing IDEA events as informal (meant to simplify setting up and debugging new IDEA producers) (default: `true`)

* * *

### MaxMind GeoIP

#### Information:
* `name:` intelmq.bots.experts.maxmind_geoip.expert
* `lookup:` local database
* `public:` yes
* `cache (redis db):` none
* `description:` IP to geolocation

#### Setup

The bot requires the MaxMind's `geoip2` Python library, version 2.2.0 has been tested.

To download the database a free license key is required. More information can be found at https://blog.maxmind.com/2019/12/18/significant-changes-to-accessing-and-using-geolite2-databases/

You may want to use a shell script provided in the contrib directory to keep the database up to date: `contrib/cron-jobs/update-geoip-data`

#### Configuration Parameters:

* `database`: Path to the local database, e.g. `"/opt/intelmq/var/lib/bots/maxmind_geoip/GeoLite2-City.mmdb"`
* `overwrite`: boolean
* `use_registered`: boolean. MaxMind has two country ISO codes: One for the physical location of the address and one for the registered location. Default is `false` (backwards-compatibility). See also https://github.com/certtools/intelmq/pull/1344 for a short explanation.

### MISP

Queries a MISP instance for the `source.ip` and adds the MISP Attribute UUID and MISP Event ID of the newest attribute found.

#### Information:
* `name:` intelmq.bots.experts.misp.expert
* `lookup:` yes
* `public:` no
* `cache (redis db):` none
* `description:` IP address to MISP attribute and event

#### Configuration Parameters:

* `misp_key`: MISP Authkey
* `misp_url`: URL of MISP server (with trailing '/')

Generic parameters used in this bot:
* `http_verify_cert`: Verify the TLS certificate of the server, boolean (default: `true`)

* * *

### McAfee Active Response Hash lookup

#### Information:
* `name:` intelmq.bots.experts.mcafee.expert_mar
* `lookup:` yes
* `public:` no
* `cache (redis db):` none
* `description:` Queries occurrences of hashes within local environment

#### Configuration Parameters:

* **Feed parameters** (see above)
* `dxl_config_file`: location of file containing required information to connect to DXL bus
* `lookup_type`: One of:
  - `Hash`: looks up `malware.hash.md5`, `malware.hash.sha1` and `malware.hash.sha256`
  - `DestSocket`: looks up `destination.ip` and `destination.port`
  - `DestIP`: looks up `destination.ip`
  - `DestFQDN`: looks up in `destination.fqdn`

* * *

### McAfee Active Response IP lookup

#### Information:
* `name:` intelmq.bots.experts.mcafee.expert_mar_ip
* `lookup:` yes
* `public:` no
* `cache (redis db):` none
* `description:` Queries occurrences of connection attempts to destination ip/port within local environment

#### Configuration Parameters:

* **Feed parameters** (see above)
* `dxl_config_file`: location of file containing required information to connect to DXL bus

* * *

### McAfee Active Response URL lookup

#### Information:
* `name:` intelmq.bots.experts.mcafee.expert_mar_url
* `lookup:` yes
* `public:` no
* `cache (redis db):` none
* `description:` Queries occurrences of FQDN lookups within local environment

#### Configuration Parameters:

* **Feed parameters** (see above)
* `dxl_config_file`: location of file containing required information to connect to DXL bus

* * *

### Modify

#### Information:
* `name:` modify
* `lookup:` local config
* `public:` yes
* `cache (redis db):` none
* `description:` modify expert bot allows you to change arbitrary field values of events just using a configuration file

#### Configuration Parameters:

* `configuration_path`: filename
* `case_sensitive`: boolean, default: true
* `maximum_matches`: Maximum number of matches. Processing stops after the limit is reached. Default: no limit (`null`, `0`).
* `overwrite`: Overwrite any existing fields by matching rules. Default if the parameter is given: `true`, for backwards compatibility. Default will change to `false` in version 3.0.0.

#### Configuration File

The modify expert bot allows you to change arbitrary field values of events just using a configuration file. Thus it is possible to adapt certain values or adding new ones only by changing JSON-files without touching the code of many other bots.

The configuration is called `modify.conf` and looks like this:

```json
[
    {
        "rulename": "Standard Protocols http",
        "if": {
            "source.port": "^(80|443)$"
        },
        "then": {
            "protocol.application": "http"
        }
    },
    {
        "rulename": "Spamhaus Cert conficker",
        "if": {
            "malware.name": "^conficker(ab)?$"
        },
        "then": {
            "classification.identifier": "conficker"
        }
    },
    {
        "rulename": "bitdefender",
        "if": {
            "malware.name": "bitdefender-(.*)$"
        },
        "then": {
            "malware.name": "{matches[malware.name][1]}"
        }
    },
    {
        "rulename": "urlzone",
        "if": {
            "malware.name": "^urlzone2?$"
        },
        "then": {
            "classification.identifier": "urlzone"
        }
    },
    {
        "rulename": "default",
        "if": {
            "feed.name": "^Spamhaus Cert$"
        },
        "then": {
            "classification.identifier": "{msg[malware.name]}"
        }
    }
]
```

In our example above we have five groups labeled `Standard Protocols http`,
`Spamhaus Cert conficker`, `bitdefender`, `urlzone` and `default`.
All sections will be considered, in the given order (from top to bottom).

Each rule consists of *conditions* and *actions*.
Conditions and actions are dictionaries holding the field names of events
and regex-expressions to match values (selection) or set values (action).
All matching rules will be applied in the given order.
The actions are only performed if all selections apply.

If the value for a condition is an empty string, the bot checks if the field does not exist.
This is useful to apply default values for empty fields.


##### Actions

You can set the value of the field to a string literal or number.

In addition you can use the [standard Python string format syntax](https://docs.python.org/3/library/string.html#format-string-syntax)
to access the values from the processed event as `msg` and the match groups
of the conditions as `matches`, see the bitdefender example above.
Group 0 (`[0]`) contains the full matching string. See also the documentation on [`re.Match.group`](https://docs.python.org/3/library/re.html?highlight=re%20search#re.Match.group).

Note that `matches` will also contain the match groups
from the default conditions if there were any.

##### Examples

We have an event with `feed.name = Spamhaus Cert` and `malware.name = confickerab`. The expert loops over all sections in the file and eventually enters section `Spamhaus Cert`. First, the default condition is checked, it matches! OK, going on. Otherwise the expert would have selected a different section that has not yet been considered. Now, go through the rules, until we hit the rule `conficker`. We combine the conditions of this rule with the default conditions, and both rules match! So we can apply the action: `classification.identifier` is set to `conficker`, the trivial name.

Assume we have an event with `feed.name = Spamhaus Cert` and `malware.name = feodo`. The default condition matches, but no others. So the default action is applied. The value for `classification.identifier` will be set to `feodo` by `{msg[malware.name]}`.

##### Types

If the rule is a string, a regex-search is performed, also for numeric values (`str()` is called on them). If the rule is numeric for numeric values, a simple comparison is done. If other types are mixed, a warning will be thrown.

For boolean values, the comparison value needs to be `true` or `false` as in JSON they are written all-lowercase.

* * *

### National CERT contact lookup by CERT.AT

#### Information:
* `name:` `national_cert_contact_certat`
* `lookup:` https
* `public:` yes
* `cache (redis db):` none
* `description:` https://contacts.cert.at offers an IP address to national CERT contact (and cc) mapping. See https://contacts.cert.at for more info.

#### Configuration Parameters:

* `filter`: (true/false) act as a filter for AT.
* `overwrite_cc`: set to true if you want to overwrite any potentially existing cc fields in the event.

* * *

### RecordedFuture IP risk

This Bot tags events with score found in recorded futures large IP risklist.

#### Information:
* `name:` recordedfuture_iprisk
* `lookup:` local database
* `public:` no
* `cache (redis db):` none
* `description:` Record risk score associated to source and destination IP if they are present. Assigns 0 to IP addresses not in the RF list.

#### Configuration Parameters:

* `database`: Location of csv file obtained from recorded future API (a script is provided to download the large IP set)
* `overwrite`: set to true if you want to overwrite any potentially existing risk score fields in the event.

#### Description

For both `source.ip` and `destination.ip` the corresponding risk score is fetched from a local database created from Recorded Future's API. The score is recorded in `extra.rf_iprisk.source` and `extra.rf_iprisk.destination`. If a lookup for an IP fails a score of 0 is recorded.

See https://www.recordedfuture.com/products/api/ and speak with your recorded future representative for more information.


The list is obtained from recorded future API and needs a valid API TOKEN
The large list contains all IP's with a risk score of 25 or more.
If IP's are not present in the database a risk score of 0 is given

A script is supplied that may be run as intelmq to update the database.
The script needs to be edited to use a valid API token.

Download database:

```bash
mkdir /opt/intelmq/var/lib/bots/recordedfuture_iprisk
cd /tmp/
curl -H "X-RFToken: [API Token]" --output rfiprisk.dat.gz "https://api.recordedfuture.com/v2/ip/risklist?format=csv%2Fsplunk&gzip=true&list=large"
bunzip rfiprisk.dat.gz
mv rfiprisk.dat /opt/intelmq/var/lib/bots/recordedfuture_iprisk/rfiprisk.dat
chown intelmq.intelmq -R /opt/intelmq/var/lib/bots/recordedfuture_iprisk
```

* * *

### Reverse DNS

For both `source.ip` and `destination.ip` the PTR record is fetched and the first valid result is used for `source.reverse_dns`/`destination.reverse_dns`.

#### Information:
* `name:` reverse-dns
* `lookup:` DNS
* `public:` yes
* `cache (redis db):` 8
* `description:` IP to domain

#### Configuration Parameters:

* **Cache parameters** (see in section [common parameters](#common-parameters))
* `cache_ttl_invalid_response`: The TTL for cached invalid responses.
* `overwrite`: Overwrite existing fields. Default: `True` if not given (for backwards compatibility, will change in version 3.0.0)

* * *

### RFC1918

Several RFCs define IP addresses and Hostnames (and TLDs) reserved for documentation:

Sources:
* https://tools.ietf.org/html/rfc1918
* https://tools.ietf.org/html/rfc2606
* https://tools.ietf.org/html/rfc3849
* https://tools.ietf.org/html/rfc4291
* https://tools.ietf.org/html/rfc5737
* https://en.wikipedia.org/wiki/IPv4

#### Information:
* `name:` rfc1918
* `lookup:` none
* `public:` yes
* `cache (redis db):` none
* `description:` removes events or single fields with invalid data

#### Configuration Parameters:

* `fields`: list of fields to look at. e.g. "destination.ip,source.ip,source.url"
* `policy`: list of policies, e.g. "del,drop,drop". `drop` drops the entire event, `del` removes the field.

* * *

### Ripe

Online RIPE Abuse Contact and Geolocation Finder for IP addresses and Autonomous Systems.

#### Information:
* `name:` ripencc-abuse-contact
* `lookup:` HTTPS API
* `public:` yes
* `cache (redis db):` 10
* `description:` IP to abuse contact

#### Configuration Parameters:

* **Cache parameters** (see in section [common parameters](#common-parameters))
* `mode`: either `append` (default) or `replace`
* `query_ripe_db_asn`: Query for IPs at `http://rest.db.ripe.net/abuse-contact/%s.json`, default `true`
* `query_ripe_db_ip`: Query for ASNs at `http://rest.db.ripe.net/abuse-contact/as%s.json`, default `true`
* `query_ripe_stat_asn`: Query for ASNs at `https://stat.ripe.net/data/abuse-contact-finder/data.json?resource=%s`, default `true`
* `query_ripe_stat_ip`: Query for IPs at `https://stat.ripe.net/data/abuse-contact-finder/data.json?resource=%s`, default `true`
* `query_ripe_stat_geolocation`: Query for IPs at `https://stat.ripe.net/data/maxmind-geo-lite/data.json?resource=%s`, default `true`

* * *

### Sieve

#### Information:
* `name:` sieve
* `lookup:` none
* `public:` yes
* `cache (redis db):` none
* `description:` Filtering with a sieve-based configuration language

#### Configuration Parameters:

* `file`: Path to sieve file. Syntax can be validated with `intelmq_sieve_expert_validator`.


#### Description

The sieve bot is used to filter and/or modify events based on a set of rules. The
rules are specified in an external configuration file and with a syntax similar
to the [Sieve language](http://sieve.info/) used for mail filtering.

Each rule defines a set of matching conditions on received events. Events can be
matched based on keys and values in the event. If the processed event matches a
rule's conditions, the corresponding actions are performed. Actions can specify
whether the event should be kept or dropped in the pipeline (filtering actions)
or if keys and values should be changed (modification actions).

#### Requirements

To use this bot, you need to install the required dependencies:
```
pip3 install -r intelmq/bots/experts/sieve/REQUIREMENTS.txt
```

#### Examples

The following excerpts illustrate some of the basic features of the sieve file
format:

```
if :exists source.fqdn {
  keep  // aborts processing of subsequent rules and forwards the event.
}


if :notexists source.abuse_contact || source.abuse_contact =~ '.*@example.com' {
  drop  // aborts processing of subsequent rules and drops the event.
}

if source.ip << '192.0.0.0/24' {
    add! comment = 'bogon'
}

if classification.type == ['phishing', 'malware'] && source.fqdn =~ '.*\.(ch|li)$' {
  add! comment = 'domainabuse'
  keep
} elif classification.type == 'scanner' {
  add! comment = 'ignore'
  drop
} else {
  remove comment
}
```


#### Reference

##### Sieve File Structure

The sieve file contains an arbitrary number of rules of the form:

```
if EXPRESSION {
    ACTIONS
} elif EXPRESSION {
    ACTIONS
} else {
    ACTIONS
}
```


#####  Expressions

Each rule specifies on or more expressions to match an event based on its keys
and values. Event keys are specified as strings without quotes. String values
must be enclosed in single quotes. Numeric values can be specified as integers
or floats and are unquoted. IP addresses and network ranges (IPv4 and IPv6) are
specified with quotes. Following operators may be used to match events:

 * `:exists` and `:notexists` match if a given key exists, for example:

    ```if :exists source.fqdn { ... }```

 * `==` and `!=` match for equality of strings and numbers, for example:

   ```if feed.name != 'acme-security' || feed.accuracy == 100 { ... }```

 * `:contains` matches on substrings.

 * `=~` matches strings based on the given regex. `!~` is the inverse regex
 match.

 * Numerical comparisons are evaluated with `<`, `<=`, `>`, `>=`.

 * `<<` matches if an IP address is contained in the specified network range:

   ```if source.ip << '10.0.0.0/8' { ... }```

 * Values to match against can also be specified as list, in which case any one
 of the values will result in a match:

   ```if source.ip == ['8.8.8.8', '8.8.4.4'] { ... }```

  In this case, the event will match if it contains a key `source.ip` with
  either value `8.8.8.8` or `8.8.4.4`.

  With inequality operators, the behavior is the same, so it matches if any expression does not match:

  ```if source.ip != ['8.8.8.8', '8.8.4.4'] { ... }```

  Events with values like `8.8.8.8` or `8.8.4.4` will match, as they are always unequal to the other value.
  The result is *not* that the field must be unequal to all given values.


##### Actions

If part of a rule matches the given conditions, the actions enclosed in `{` and
`}` are applied. By default, all events that are matched or not matched by rules
in the sieve file will be forwarded to the next bot in the pipeline, unless the
`drop` action is applied.

 * `add` adds a key value pair to the event. This action only applies if the key
 is not yet defined in the event. If the key is already defined, the action is
 ignored. Example:

   ```add comment = 'hello, world'```

 * `add!` same as above, but will force overwrite the key in the event.

 * `update` modifies an existing value for a key. Only applies if the key is
already defined. If the key is not defined in the event, this action is ignored.
Example:

   ```update feed.accuracy = 50```

 * `remove` removes a key/value from the event. Action is ignored if the key is
 not defined in the event. Example:

    ```remove extra.comments```

 * `keep` sends the message to the next bot in the pipeline
 (same as the default behaviour), and stops sieve file processing.

   ```keep```

 * `path` sets the path (named queue) the message should be sent to (implicitly
   or with the command `keep`. The named queue needs to configured in the
   pipeline, see the User Guide for more information.

   ```path 'named-queue'```

 * `drop` marks the event to be dropped. The event will not be forwarded to the
 next bot in the pipeline. The sieve file processing is interrupted upon
 reaching this action. No other actions may be specified besides the `drop`
 action within `{` and `}`.


##### Comments

Comments may be used in the sieve file: all characters after `//` and until the end of the line will be ignored.


##### Validating a sieve file

Use the following command to validate your sieve files:
```
$ intelmq.bots.experts.sieve.validator
usage: intelmq.bots.experts.sieve.validator [-h] sievefile

Validates the syntax of sievebot files.

positional arguments:
  sievefile   Sieve file

optional arguments:
  -h, --help  show this help message and exit
```

* * *

### Taxonomy

#### Information:
* `name:` taxonomy
* `lookup:` no
* `public:` yes
* `cache (redis db):` none
* `description:` use eCSIRT taxonomy to classify events (classification type to classification taxonomy)

#### Configuration Parameters:

FIXME

* * *

### Tor Nodes

#### Information:
* `name:` tor-nodes
* `lookup:` local database
* `public:` yes
* `cache (redis db):` none
* `description:` check if IP is tor node

#### Configuration Parameters:

* `database`: Path to the database

#### Database
Use the included script `update-tor-nodes` to download the database.

### Url2FQDN

This bot extracts the Host from the `source.url` and `destination.url` fields and
writes it to `source.fqdn` or `destination.fqdn` if it is a hostname, or
`source.ip` or `destination.ip` if it is an IP address.

#### Information:
* `name:` url2fqdn
* `lookup:` none
* `public:` yes
* `cache (redis db):` none
* `description:` writes domain name from URL to FQDN or IP address

#### Configuration Parameters:

* `overwrite`: boolean, replace existing FQDN / IP address?

### Wait

#### Information:
* `name:` wait
* `lookup:` none
* `public:` yes
* `cache (redis db):` none
* `description:` Waits for a some time or until a queue size is lower than a given number.

#### Configuration Parameters:

* `queue_db`: Database number of the database, default `2`. Converted to integer.
* `queue_host`: Host of the database, default `localhost`.
* `queue_name`: Name of the queue to be watched, default `null`. This is not the name of a bot but the queue's name.
* `queue_password`: Password for the database, default `None`.
* `queue_polling_interval`: Interval to poll the list length in seconds. Converted to float.
* `queue_port`: Port of the database, default `6379`. Converted to integer.
* `queue_size`: Maximum size of the queue, default `0`. Compared by <=. Converted to integer.
* `sleep_time`: Time to sleep before sending the event.

Only one of the two modes is possible.
If a queue name is given, the queue mode is active. If the sleep_time is a number, sleep mode is active.
Otherwise the dummy mode is active, the events are just passed without an additional delay.

Note that SIGHUPs and reloads interrupt the sleeping.

* * *

## Outputs

### AMQP Topic

Sends data to an AMQP Server
See https://www.rabbitmq.com/tutorials/amqp-concepts.html for more details on amqp topic exchange.

Requires the [`pika` python library](https://pypi.org/project/pika/).

#### Information
* `name`: `intelmq.bots.outputs.amqptopic.output`
* `lookup`: to the amqp server
* `public`: yes
* `cache`: no
* `description`: Sends the event to a specified topic of an AMQP server

#### Configuration parameters:

* connection_attempts   : The number of connection attempts to defined server, defaults to 3
* connection_heartbeat  : Heartbeat to server, in seconds, defaults to 3600
* connection_host       : Name/IP for the AMQP server, defaults to 127.0.0.1
* connection_port       : Port for the AMQP server, defaults to 5672
* connection_vhost      : Virtual host to connect, on an http(s) connection would be http:/IP/<your virtual host>
* content_type          : Content type to deliver to AMQP server, currently only supports "application/json"
* delivery_mode         : 1 - Non-persistent, 2 - Persistent. On persistent mode, messages are delivered to 'durable' queues and will be saved to disk.
* exchange_durable      : If set to True, the exchange will survive broker restart, otherwise will be a transient exchange.
* exchange_name         : The name of the exchange to use
* exchange_type         : Type of the exchange, e.g. `topic`, `fanout` etc.
* keep_raw_field        : If set to True, the message 'raw' field will be sent
* password              : Password for authentication on your AMQP server
* require_confirmation  : If set to True, an exception will be raised if a confirmation error is received
* routing_key           : The routing key for your amqptopic
* `single_key`          : Only send the field instead of the full event (expecting a field name as string)
* username              : Username for authentication on your AMQP server
* `use_ssl`             : Use ssl for the connection, make sure to also set the correct port, usually 5671 (`true`/`false`)
* message_hierarchical_output: Convert the message to hierarchical JSON, default: false
* message_with_type     : Include the type in the sent message, default: false
* message_jsondict_as_string: Convert fields of type JSONDict (extra) as string, default: false

If no authentication should be used, leave username or password empty or `null`.

#### Examples of usage:

* Useful to send events to a RabbitMQ exchange topic to be further processed in other platforms.

#### Confirmation

If routing key or exchange name are invalid or non existent, the message is
accepted by the server but we receive no confirmation.
If parameter require_confirmation is True and no confirmation is received, an
error is raised.

#### Common errors

##### Unroutable messages / Undefined destination queue

The destination exchange and queue need to exist beforehand,
with your preferred settings (e.g. durable, [lazy queue](https://www.rabbitmq.com/lazy-queues.html).
If the error message says that the message is "unroutable", the queue doesn't exist.

* * *

### Blackhole

This output bot discards all incoming messages.

#### Information
* `name`: blackhole
* `lookup`: no
* `public`: yes
* `cache`: no
* `description`: discards messages

* * *

### Elasticsearch Output Bot

#### Information
* `name`: `intelmq.bots.outputs.elasticsearch.output`
* `lookup`: yes
* `public`: yes
* `cache`: no
* `description`: Output Bot that sends events to Elasticsearch

Only ElasticSearch version 7 supported.

#### Configuration parameters:

* `elastic_host`: Name/IP for the Elasticsearch server, defaults to 127.0.0.1
* `elastic_port`: Port for the Elasticsearch server, defaults to 9200
* `elastic_index`: Index for the Elasticsearch output, defaults to intelmq
* `rotate_index`: If set, will index events using the date information associated with the event.
                       Options: 'never', 'daily', 'weekly', 'monthly', 'yearly'. Using 'intelmq' as the elastic_index, the following are examples of the generated index names:

                       'never' --> intelmq
                       'daily' --> intelmq-2018-02-02
                       'weekly' --> intelmq-2018-42
                       'monthly' --> intelmq-2018-02
                       'yearly' --> intelmq-2018
* `http_username`: HTTP basic authentication username
* `http_password`: HTTP basic authentication password
* `use_ssl`: Whether to use SSL/TLS when connecting to Elasticsearch. Default: False
* `http_verify_cert`: Whether to require verification of the server's certificate. Default: False
* `ssl_ca_certificate`: An optional path to a certificate bundle to use for verifying the server
* `ssl_show_warnings`: Whether to show warnings if the server's certificate cannot be verified. Default: True
* `replacement_char`: If set, dots ('.') in field names will be replaced with this character prior to indexing. This is for backward compatibility with ES 2.X. Default: null. Recommended for ES2.X: '_'
* `flatten_fields`: In ES, some query and aggregations work better if the fields are flat and not JSON. Here you can provide a list of fields to convert.
                       Can be a list of strings (fieldnames) or a string with field names separated by a comma (,). eg `extra,field2` or `['extra', 'field2']`
                       Default: ['extra']

See `contrib/elasticsearch/elasticmapper` for a utility for creating Elasticsearch mappings and templates.

If using `rotate_index`, the resulting index name will be of the form [elastic_index]-[event date].
To query all intelmq indices at once, use an alias (https://www.elastic.co/guide/en/elasticsearch/reference/current/indices-aliases.html), or a multi-index query.

The data in ES can be retrieved with the HTTP-Interface:

```bash
> curl -XGET 'http://localhost:9200/intelmq/events/_search?pretty=True'
```

* * *

### File

#### Information:
* `name:` file
* `lookup:` no
* `public:` yes
* `cache (redis db):` none
* `description:` output messages (reports or events) to file

Multihreading is disabled for this bot, as this would lead to corrupted files.

#### Configuration Parameters:

* `encoding_errors_mode`: By default `'strict'`, see for more details and options: https://docs.python.org/3/library/functions.html#open For example with `'backslashreplace'` all characters which cannot be properly encoded will be written escaped with backslashes.
* `file`: file path of output file. Missing directories will be created if possible with the mode 755.
* `format_filename`: Boolean if the filename should be formatted (default: `false`).
* `hierarchical_output`: If true, the resulting dictionary will be hierarchical (field names split by dot).
* `single_key`: if `none`, the whole event is saved (default); otherwise the bot saves only contents of the specified key. In case of `raw` the data is base64 decoded.

##### Filename formatting
The filename can be formatted using pythons string formatting functions if `format_filename` is set. See https://docs.python.org/3/library/string.html#formatstrings

For example:
 * The filename `.../{event[source.abuse_contact]}.txt` will be (for example) `.../abuse@example.com.txt`.
 * `.../{event[time.source]:%Y-%m-%d}` results in the date of the event used as filename.

If the field used in the format string is not defined, `None` will be used as fallback.

* * *


### Files

#### Information:
* `name:` files
* `lookup:` no
* `public:` yes
* `cache (redis db):` none
* `description:` saving of messages as separate files

#### Configuration Parameters:

* `dir`: output directory (default `/opt/intelmq/var/lib/bots/files-output/incoming`)
* `tmp`: temporary directory (must reside on the same filesystem as `dir`) (default: `/opt/intelmq/var/lib/bots/files-output/tmp`)
* `suffix`: extension of created files (default `.json`)
* `hierarchical_output`: if `true`, use nested dictionaries; if `false`, use flat structure with dot separated keys (default)
* `single_key`: if `none`, the whole event is saved (default); otherwise the bot saves only contents of the specified key


* * *

### McAfee Enterprise Security Manager

#### Information:
* `name:` intelmq.bots.outputs.mcafee.output_esm_ip
* `lookup:` yes
* `public:` no
* `cache (redis db):` none
* `description:` Writes information out to McAfee ESM watchlist

#### Configuration Parameters:

* **Feed parameters** (see above)
* `esm_ip`: IP address of ESM instance
* `esm_user`: username of user entitled to write to watchlist
* `esm_pw`: password of user
* `esm_watchlist`: name of the watchlist to write to
* `field`: name of the IntelMQ field to be written to ESM

* * *

### MISP Feed

#### Information:
* `name:` `intelmq.bots.outputs.misp.output_feed`
* `lookup:` no
* `public:` no
* `cache (redis db):` none
* `description:` Create a directory layout in the MISP Feed format

The PyMISP library >= 2.4.119.1 is required, see
[REQUIREMENTS.txt](../intelmq/bots/outputs/misp/REQUIREMENTS.txt).

#### Configuration Parameters:

* **Feed parameters** (see above)
* `misp_org_name`: Org name which creates the event, string
* `misp_org_uuid`: Org UUID which creates the event, string
* `output_dir`: Output directory path, e.g. `/opt/intelmq/var/lib/bots/mispfeed-output`. Will be created if it does not exist and possible.
* `interval_event`: The output bot creates one event per each interval, all data in this time frame is part of this event. Default "1 hour", string.

#### Usage in MISP

Configure the destination directory of this feed as feed in MISP, either as local location, or served via a web server. See [the MISP documentation on Feeds](https://www.circl.lu/doc/misp/managing-feeds/) for more information

* * *

### MISP API

#### Information:
* `name:` `intelmq.bots.outputs.misp.output_api`
* `lookup:` no
* `public:` no
* `cache (redis db):` none
* `description:` Connect to a MISP instance and add event as MISPObject if not there already.

The PyMISP library >= 2.4.120 is required, see
[REQUIREMENTS.txt](../intelmq/bots/outputs/misp/REQUIREMENTS.txt).

#### Configuration Parameters:

* **Feed parameters** (see above)
* `add_feed_provider_as_tag`: boolean (use `true` when in doubt)
* `add_feed_name_as_tag`: boolean (use `true` when in doubt)
* `misp_additional_correlation_fields`: list of fields for which
      the correlation flags will be enabled (in addition to those which are
      in significant_fields)
* `misp_additional_tags`: list of tags to set not be searched for
      when looking for duplicates
* `misp_key`: string, API key for accessing MISP
* `misp_publish`: boolean, if a new MISP event should be set to "publish".
      Expert setting as MISP may really make it "public"!
      (Use `false` when in doubt.)
* `misp_tag_for_bot`: string, used to mark MISP events
* `misp_to_ids_fields`: list of fields for which the `to_ids` flags will be set
* `misp_url`: string, URL of the MISP server
* `significant_fields`: list of intelmq field names

The `significant_fields` values
will be searched for in all MISP attribute values
and if all values are found in the same MISP event, no new MISP event
will be created.
Instead if the existing MISP events have the same feed.provider
and match closely, their timestamp will be updated.

If a new MISP event is inserted the `significant_fields` and the
`misp_additional_correlation_fields` will be the attributes
where correlation is enabled.

Make sure to build the IntelMQ Botnet in a way the rate of incoming
events is what MISP can handle, as IntelMQ can process many more events faster
than MISP (which is by design as MISP is for manual handling).
Also remove the fields of the IntelMQ events with an expert bot
that you do not want to be inserted into MISP.

(More details can be found in the docstring of
[`output_api.py`](../intelmq/bots/outputs/misp/output_api.py)).

* * *

### MongoDB

Saves events in a MongoDB either as hierarchical structure or flat with full key names. `time.observation` and `time.source` are saved as datetime objects, not as ISO formatted string.

#### Information:
* `name:` mongodb
* `lookup:` no
* `public:` yes
* `cache (redis db):` none
* `description:` MongoDB is the bot responsible to send events to a MongoDB database

#### Configuration Parameters:

* `collection`: MongoDB collection
* `database`: MongoDB database
* `db_user` : Database user that should be used if you enabled authentication
* `db_pass` : Password associated to `db_user`
* `host`: MongoDB host (FQDN or IP)
* `port`: MongoDB port, default: 27017
* `hierarchical_output`: Boolean (default true) as MongoDB does not allow saving keys with dots, we split the dictionary in sub-dictionaries.
* `replacement_char`: String (default `'_'`) used as replacement character for the dots in key names if hierarchical output is not used.

#### Installation Requirements

```
pip3 install pymongo>=2.7.1
```

The bot has been tested with pymongo versions 2.7.1, 3.4 and 3.10.1 (server versions 2.6.10 and 3.6.8).

* * *

### Redis

#### Information:
* `name:` `intelmq.bots.outputs.redis.output`
* `lookup:` to the Redis server
* `public:` yes
* `cache (redis db):` none
* `description:` Output Bot that sends events to a remote Redis server/queue.

#### Configuration Parameters:

* `redis_db`: remote server database, e.g.: 2
* `redis_password`: remote server password
* `redis_queue`: remote server list (queue), e.g.: "remote-server-queue"
* `redis_server_ip`: remote server IP address, e.g.: 127.0.0.1
* `redis_server_port`: remote server Port, e.g.: 6379
* `redis_timeout`: Connection timeout, in milliseconds, e.g.: 50000
* `hierarchical_output`: whether output should be sent in hierarchical JSON format (default: false)
* `with_type`: Send the `__type` field (default: true)

#### Examples of usage:

* Can be used to send events to be processed in another system. E.g.: send events to Logstash.
* In a multi tenant installation can be used to send events to external/remote IntelMQ instance. Any expert bot queue can receive the events.
* In a complex configuration can be used to create logical sets in IntelMQ-Manager. 

* * *

### REST API

#### Information:
* `name:` restapi
* `lookup:` no
* `public:` yes
* `cache (redis db):` none
* `description:` REST API is the bot responsible to send events to a REST API listener through POST

#### Configuration Parameters:

* `auth_token`: the user name / HTTP header key
* `auth_token_name`: the password / HTTP header value
* `auth_type`: one of: `"http_basic_auth"`, `"http_header"`
* `hierarchical_output`: boolean
* `host`: destination URL
* `use_json`: boolean

* * *

### SMTP Output Bot

Sends a MIME Multipart message containing the text and the event as CSV for every single event.

#### Information:
* `name:` smtp
* `lookup:` no
* `public:` yes
* `cache (redis db):` none
* `description:` Sends events via SMTP

#### Configuration Parameters:

* `fieldnames`: a list of field names to be included in the email, comma separated string or list of strings
* `mail_from`: string. Supports formatting, see below
* `mail_to`: string of email addresses, comma separated. Supports formatting, see below
* `smtp_host`: string
* `smtp_password`: string or null, Password for authentication on your SMTP server
* `smtp_port`: port
* `smtp_username`: string or null, Username for authentication on your SMTP server
* `ssl`: boolean
* `starttls`: boolean
* `subject`: string. Supports formatting, see below
* `text`: string or null. Supports formatting, see below

For several strings you can use values from the string using the
[standard Python string format syntax](https://docs.python.org/3/library/string.html#format-string-syntax).
Access the event's values with `{ev[source.ip]}` and similar. Any not existing fields will result in `None`.

Authentication is optional. If both username and password are given, these
mechanism are tried: CRAM-MD5, PLAIN, and LOGIN.

Client certificates are not supported. If `http_verify_cert` is true, TLS certificates are checked.

* * *

### SQL

#### Information:
* `name:` sql
* `lookup:` no
* `public:` yes
* `cache (redis db):` none
* `description:` SQL is the bot responsible to send events to a PostgreSQL or SQLite Database
* `notes`: When activating autocommit, transactions are not used: http://initd.org/psycopg/docs/connection.html#connection.autocommit

#### Configuration Parameters:

The parameters marked with 'PostgreSQL' will be sent
to libpq via psycopg2. Check the
[libpq parameter documentation] (https://www.postgresql.org/docs/current/static/libpq-connect.html#LIBPQ-PARAMKEYWORDS)
for the versions you are using.

* `autocommit`: [psycopg's autocommit mode](http://initd.org/psycopg/docs/connection.html?#connection.autocommit), optional, default True
* `connect_timeout`: Database connect_timeout, optional, default 5 seconds
* `engine`: 'postgresql' or 'sqlite'
* `database`: PostgreSQL database or SQLite file
* `host`: PostgreSQL host
* `jsondict_as_string`: save JSONDict fields as JSON string, boolean. Default: true (like in versions before 1.1)
* `port`: PostgreSQL port
* `user`: PostgreSQL user
* `password`: PostgreSQL password
* `sslmode`: PostgreSQL sslmode, can be `'disable'`, `'allow'`, `'prefer'` (default), `'require'`, `'verify-ca'` or `'verify-full'`. See postgresql docs: https://www.postgresql.org/docs/current/static/libpq-connect.html#libpq-connect-sslmode
* `table`: name of the database table into which events are to be inserted

#### SQL
Similarly to PostgreSQL, you can use `intelmq_psql_initdb` to create initial SQL statements
from `harmonization.conf`. The script will create the required table layout
and save it as `/tmp/initdb.sql`.

Create the new database (you can ignore all errors since SQLite doesn't know all SQL features generated for PostgreSQL):

```bash
sqlite3 your-db.db
sqlite> .read /tmp/initdb.sql
```

#### PostgreSQL

You have two basic choices to run PostgreSQL:
1. on the same machine as intelmq, then you could use Unix sockets if available on your platform
2. on a different machine. In which case you would need to use a TCP connection and make sure you give the right connection parameters to each psql or client call.

Make sure to consult your PostgreSQL documentation 
about how to allow network connections and authentication in case 2.

##### PostgreSQL Version
Any supported version of PostgreSQL should work 
(v>=9.2 as of Oct 2016)[[1](https://www.postgresql.org/support/versioning/)].

If you use PostgreSQL server v >= 9.4, it gives you the possibility 
to use the time-zone [formatting string](https://www.postgresql.org/docs/9.4/static/functions-formatting.html) "OF" for date-times 
and the [GiST index for the CIDR type](https://www.postgresql.org/docs/9.4/static/release-9-4.html#AEN120769). This may be useful depending on how 
you plan to use the events that this bot writes into the database.

##### How to install:

Use `intelmq_psql_initdb` to create initial SQL statements
from `harmonization.conf`. The script will create the required table layout
and save it as `/tmp/initdb.sql`

You need a PostgreSQL database-user to own the result database.
The recommendation is to use the name `intelmq`.
There may already be such a user for the PostgreSQL database-cluster
to be used by other bots. (For example from setting up
the expert/certbund_contact bot.)

Therefore if still necessary: create the database-user
as postgresql superuser, which usually is done via the system user `postgres`:
```
createuser --no-superuser --no-createrole --no-createdb --encrypted --pwprompt intelmq
```

Create the new database:
```
createdb --encoding='utf-8' --owner=intelmq intelmq-events
```

(The encoding parameter should ensure the right encoding on platform
where this is not the default.)

Now initialize it as database-user `intelmq` (in this example
a network connection to localhost is used, so you would get to test
if the user `intelmq` can authenticate):
```
psql -h localhost intelmq-events intelmq </tmp/initdb.sql
```

* * *

### STOMP

#### Information:
* `name`: intelmq.bots.outputs.stomp.output
* `lookup`: yes
* `public`: yes
* `cache (redis db)`: none
* `description`: This collector will push data to any STOMP stream. STOMP stands for Streaming Text Oriented Messaging Protocol. See: https://en.wikipedia.org/wiki/Streaming_Text_Oriented_Messaging_Protocol

#### Requirements:

Install the stomp.py library, e.g. `apt install python3-stomp.py` or `pip install stomp.py`.

You need a CA certificate, client certificate and key file from the organization / server you are connecting to.
Also you will need a so called "exchange point".

#### Configuration Parameters:

* `exchange`: The exchange to push at
* `heartbeat`: default: 60000
* `message_hierarchical_output`: Boolean, default: false
* `message_jsondict_as_string`: Boolean, default: false
* `message_with_type`: Boolean, default: false
* `port`: Integer, default: 61614
* `server`: Host or IP address of the STOMP server
* `single_key`: Boolean or string (field name), default: false
* `ssl_ca_certificate`: path to CA file
* `ssl_client_certificate`: path to client cert file
* `ssl_client_certificate_key`: path to client cert key file

* * *

### TCP

#### Information:
* `name:` intelmq.bots.outputs.tcp.output
* `lookup:` no
* `public:` yes
* `cache (redis db):` none
* `description:` TCP is the bot responsible to send events to a TCP port (Splunk, another IntelMQ, etc..).

Multihreading is disabled for this bot.

#### Configuration Parameters:

* `counterpart_is_intelmq`: Boolean. If you are sending to an IntelMQ TCP collector, set this to True, otherwise e.g. with filebeat, set it to false.
* `ip`: IP of destination server
* `hierarchical_output`: true for a nested JSON, false for a flat JSON (when sending to a TCP collector).
* `port`: port of destination server
* `separator`: separator of messages, e.g. "\n", optional. When sending to a TCP collector, parameter shouldn't be present.
    In that case, the output waits every message is acknowledged by "Ok" message the TCP collector bot implements.

* * *

### Touch

#### Information:
* `name:` intelmq.bots.outputs.touch.output
* `lookup:` no
* `public:` yes
* `cache (redis db):` none
* `description:` Touches a file for every event received.

#### Configuration Parameters:

* `path`: Path to the file to touch.

* * *

### UDP

#### Information:
* `name:` intelmq.bots.outputs.udp.output
* `lookup:` no
* `public:` yes
* `cache (redis db):` none
* `description:` Output Bot that sends events to a remote UDP server.

Multihreading is disabled for this bot.

#### Configuration Parameters:

* `field_delimiter`: If the format is 'delimited' this will be added between fields. String, default: `"|"`
* `format`: Can be `'json'` or `'delimited'`. The JSON format outputs the event 'as-is'. Delimited will deconstruct the event and print each field:value separated by the field delimit. See examples bellow.
* `header`: Header text to be sent in the UDP datagram, string.
* `keep_raw_field`: boolean, default: false
* `udp_host`: Destination's server's Host name or IP address
* `udp_port`: Destination port

#### Examples of usage:

Consider the following event:
```json
{"raw": "MjAxNi8wNC8yNV8xMTozOSxzY2hpenppbm8ub21hcmF0aG9uLmNvbS9na0NDSnVUSE0vRFBlQ1pFay9XdFZOSERLbC1tWFllRk5Iai8sODUuMjUuMTYwLjExNCxzdGF0aWMtaXAtODUtMjUtMTYwLTExNC5pbmFkZHIuaXAtcG9vbC5jb20uLEFuZ2xlciBFSywtLDg5NzI=", "source": {"asn": 8972, "ip": "85.25.160.114", "url": "http://schizzino.omarathon.com/gkCCJuTHM/DPeCZEk/WtVNHDKl-mXYeFNHj/", "reverse_dns": "static-ip-85-25-160-114.inaddr.ip-pool.com"}, "classification": {"type": "malware"}, "event_description": {"text": "Angler EK"}, "feed": {"url": "http://www.malwaredomainlist.com/updatescsv.php", "name": "Malware Domain List", "accuracy": 100.0}, "time": {"observation": "2016-04-29T10:59:34+00:00", "source": "2016-04-25T11:39:00+00:00"}}
```
With the following Parameters:

* field_delimiter   : |
* format            : json
* Header            : header example
* keep_raw_field    : true
* ip                : 127.0.0.1
* port              : 514

Resulting line in syslog:

```
Apr 29 11:01:29 header example {"raw": "MjAxNi8wNC8yNV8xMTozOSxzY2hpenppbm8ub21hcmF0aG9uLmNvbS9na0NDSnVUSE0vRFBlQ1pFay9XdFZOSERLbC1tWFllRk5Iai8sODUuMjUuMTYwLjExNCxzdGF0aWMtaXAtODUtMjUtMTYwLTExNC5pbmFkZHIuaXAtcG9vbC5jb20uLEFuZ2xlciBFSywtLDg5NzI=", "source": {"asn": 8972, "ip": "85.25.160.114", "url": "http://schizzino.omarathon.com/gkCCJuTHM/DPeCZEk/WtVNHDKl-mXYeFNHj/", "reverse_dns": "static-ip-85-25-160-114.inaddr.ip-pool.com"}, "classification": {"type": "malware"}, "event_description": {"text": "Angler EK"}, "feed": {"url": "http://www.malwaredomainlist.com/updatescsv.php", "name": "Malware Domain List", "accuracy": 100.0}, "time": {"observation": "2016-04-29T10:59:34+00:00", "source": "2016-04-25T11:39:00+00:00"}}
```
With the following Parameters:

* field_delimiter   : |
* format            : delimited
* Header            : IntelMQ-event
* keep_raw_field    : false
* ip                : 127.0.0.1
* port              : 514

Resulting line in syslog:

```
Apr 29 11:17:47 localhost IntelMQ-event|source.ip: 85.25.160.114|time.source:2016-04-25T11:39:00+00:00|feed.url:http://www.malwaredomainlist.com/updatescsv.php|time.observation:2016-04-29T11:17:44+00:00|source.reverse_dns:static-ip-85-25-160-114.inaddr.ip-pool.com|feed.name:Malware Domain List|event_description.text:Angler EK|source.url:http://schizzino.omarathon.com/gkCCJuTHM/DPeCZEk/WtVNHDKl-mXYeFNHj/|source.asn:8972|classification.type:malware|feed.accuracy:100.0
```

* * *

### XMPP

#### Information:
* `name:` intelmq.bots.outputs.xmpp.collector
* `lookup:` yes
* `public:` yes
* `cache (redis db):` none
* `description:` The XMPP Output is capable of sending Messages to XMPP Rooms and as direct messages.

#### Requirements
The Sleekxmpp - Library needs to be installed on your System
```bash
pip3 install -r intelmq/bots/collectors/xmpp/REQUIREMENTS.txt
```

#### Configuration Parameters:

- `xmpp_user` : The username of the XMPP-Account the output shall use (part before the @ sign)
- `xmpp_server` : The domain name of the server of the XMPP-Account (part after the @ sign)
- `xmpp_password` : The password of the XMPP-Account
- `xmpp_to_user` : The username of the receiver
- `xmpp_to_server` : The domain name of the receiver
- `xmpp_room` : The room which has to be joined by the output (full address a@conference.b.com)
- `xmpp_room_nick` : The username / nickname the output shall use within the room.
- `xmpp_room_password` : The password which might be required to join a room
- `use_muc` : If this parameter is `true`, the bot will join the room `xmpp_room`.
- `ca_certs` : A path to a file containing the CA's which should be used<|MERGE_RESOLUTION|>--- conflicted
+++ resolved
@@ -1059,7 +1059,6 @@
 
 * * *
 
-<<<<<<< HEAD
 ### ESET
 
 
@@ -1079,48 +1078,6 @@
 
 * * *
 
-### Fraunhofer DDos Attack Parser
-
-#### Information:
-* `name:` `intelmq.bots.parsers.fraunhofer.parser_ddosattack_cnc` and `intelmq.bots.parsers.fraunhofer.parser_ddosattack_target`
-* `public:` no
-* `cache (redis db):` none
-* `description:` Parses data from Fraunhofer's DDoS Attack feed.
-
-#### Description
-
-The parser bots generate c&c events and ddos events, depending on the
-information retrieved from the feed. The feed delivers reports with different
-message types and different C&C types based on the type of tracked C&C servers
-and the type of commands received. If the c&c parser bot receives a report with
-a known C&C type but with an unknown message type, it generates a C&C event
-with an adjusted feed.accuracy given by the parameter
-unknown_messagetype_accuracy, if set. This feature can be used to lower the
-accuracy of events in case of unknown behavior of the tracked C&Cs, while
-keeping a high accuracy otherwise. For this feature to work, set the default
-feed.accuracy of the collector bot feeding this parser bot to a high value,
-while setting the value of the c&c parser bot's unknown_messagetype_accuracy
-to a lower value. The c&c parser bot will not change the feed.accuracy value
-if the tracker was able to interpret the C&C communication, giving a high
-chance, that the tracked server is actually a real live C&C server.
-If the tracker was not able to completely interpret the C&C communication, the
-feed.accuracy will be set to the lower value of the
-unknown_messagetype_accuracy parameter. There is still a certain probability
-that the tracked server is a real C&C, but it could not be confirmed.
-The target parser bot generates one ddos event for every target found in the
-attack commands of the tracked C&C server, which could be more than one for a
-single event from the tracker feed. 
-
-#### Configuration
-
-* `unknown_messagetype_accuracy`: A float between 0 an 100 representing the
-  accuracy of a c&c event for reports with unknown message types. Replaces the
-  feed.accuracy with the given value for these events.
-
-* * *
-
-=======
->>>>>>> 43243122
 ### Cymru CAP Program
 
 #### Information:
