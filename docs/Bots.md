# Bots Documentation

1. [Collectors](#collectors)
2. [Parsers](#parsers)
3. [Experts](#experts)
4. [Outputs](#outputs)

## General remarks

By default all of the bots are started when you start the whole botnet, however there is a possibility to 
*disable* a bot. This means that the bot will not start every time you start the botnet, but you can start 
and stop the bot if you specify the bot explicitly. To disable a bot, add the following to your 
`runtime.conf`: `"enabled": false`. Be aware that this is **not** a normal parameter (like the others 
described in this file). It is set outside of the `parameters` object in `runtime.conf`. Check the 
[User-Guide](./User-Guide.md) for an example.

There are two different types of parameters: The initialization parameters are need to start the bot. The runtime parameters are needed by the bot itself during runtime.

The initialization parameters are in the first level, the runtime parameters live in the `parameters` sub-dictionary:

```json
{
    "bot-id": {
        "parameters": {
            runtime parameters...
        },
        initialization parameters...
    }
}
```
For example:
```json
{
    "abusech-feodo-domains-collector": {
        "parameters": {
            "provider": "Abuse.ch",
            "feed": "Abuse.ch Feodo Domains",
            "http_url": "http://example.org/feodo-domains.txt"
        },
        "name": "Generic URL Fetcher",
        "group": "Collector",
        "module": "intelmq.bots.collectors.http.collector_http",
        "description": "collect report messages from remote hosts using http protocol",
        "enabled": true,
        "run_mode": "scheduled"
    }
}
```

This configuration resides in the file `runtime.conf` in your intelmq's configuration directory for each configured bot.

## Initialization parameters

* `name` and `description`: The name and description of the bot as can be found in BOTS-file, not used by the bot itself.
* `group`: Can be `"Collector"`, `"Parser"`, `"Expert"` or `"Output"`. Only used for visualization by other tools.
* `module`: The executable (should be in `$PATH`) which will be started.
* `enabled`: If the parameter is set to `true` (which is NOT the default value if it is missing as a protection) the bot will start when the botnet is started (`intelmqctl start`). If the parameter was set to `false`, the Bot will not be started by `intelmqctl start`, however you can run the bot independently using `intelmqctl start <bot_id>`. Check the [User-Guide](./User-Guide.md) for more details.
* `run_mode`: There are two run modes, "continuous" (default run mode) or "scheduled". In the first case, the bot will be running forever until stopped or exits because of errors (depending on configuration). In the latter case, the bot will stop after one successful run. This is especially useful when scheduling bots via cron or systemd. Default is `continuous`. Check the [User-Guide](./User-Guide.md) for more details.

<a name="collectors"></a>
## Collectors

**Feed parameters**: Common configuration options for all collectors

* `feed`: Name for the feed.
* `accuracy`: Accuracy for the data of the feed.
* `code`: Code for the feed.
* `documentation`: Link to documentation for the feed.
* `provider`: Name of the provider of the feed.
* `rate_limit`: time interval (in seconds) between messages processing.

**HTTP parameters**: Common URL fetching parameters used in multiple collectors

* `http_timeout_sec`: A tuple of floats or only one float describing the timeout of the http connection. Can be a tuple of two floats (read and connect timeout) or just one float (applies for both timeouts). The default is 30 seconds in default.conf, if not given no timeout is used. See also https://requests.readthedocs.io/en/master/user/advanced/#timeouts
* `http_timeout_max_tries`: An integer depciting how often a connection is retried, when a timeout occured. Defaults to 3 in default.conf.
* `http_username`: username for basic authentication.
* `http_password`: password for basic authentication.
* `http_proxy`: proxy to use for http
* `https_proxy`: proxy to use for https
* `http_user_agent`: user agent to use for the request.
* `http_verify_cert`: path to trusted CA bundle or directory, `false` to ignore verifying SSL certificates,  or `true` (default) to verify SSL certificates
* `ssl_client_certificate`: SSL client certificate to use.
* `http_header`: HTTP request headers


### Generic URL Fetcher


#### Information:
* `name:` intelmq.bots.collectors.http.collector_http
* `lookup:` yes
* `public:` yes
* `cache (redis db):` none
* `description:` collect report messages from remote hosts using http protocol

#### Configuration Parameters:

* **Feed parameters** (see above)
* **HTTP parameters** (see above)
* `http_url`: location of information resource (e.g. https://feodotracker.abuse.ch/blocklist/?download=domainblocklist)


* * *

### Generic URL Stream Fetcher


#### Information:
* `name:` intelmq.bots.collectors.http.collector_http_stream
* `lookup:` yes
* `public:` yes
* `cache (redis db):` none
* `description:` Opens a streaming connection to the URL and sends the received lines.

#### Configuration Parameters:

* **Feed parameters** (see above)
* **HTTP parameters** (see above)
* `strip_lines`: boolean, if single lines should be stripped (removing whitespace from the beginning and the end of the line)

If the stream is interrupted, the connection will be aborted using the timeout parameter. Then, an error will be thrown and rate_limit applies if not null.
The parameter `http_timeout_max_tries` is of no use in this collector.


* * *

### Generic Mail URL Fetcher


#### Information:
* `name:` intelmq.bots.collectors.mail.collector_mail_url
* `lookup:` yes
* `public:` yes
* `cache (redis db):` none
* `description:` collect messages from mailboxes, extract URLs from that messages and download the report messages from the URLs.

#### Configuration Parameters:

* **Feed parameters** (see above)
* **HTTP parameters** (see above)
* `mail_host`: FQDN or IP of mail server
* `mail_user`: user account of the email account
* `mail_password`: password associated with the user account
* `mail_ssl`: whether the mail account uses SSL (default: `true`)
* `folder`: folder in which to look for mails (default: `INBOX`)
* `subject_regex`: regular expression to look for a subject
* `url_regex`: regular expression of the feed URL to search for in the mail body 

* * *

### Generic Mail Attachment Fetcher


#### Information:
* `name:` intelmq.bots.collectors.mail.collector_mail_attach
* `lookup:` yes
* `public:` yes
* `cache (redis db):` none
* `description:` collect messages from mailboxes, download the report messages from the attachments.

#### Configuration Parameters:

* **Feed parameters** (see above)
* `mail_host`: FQDN or IP of mail server
* `mail_user`: user account of the email account
* `mail_password`: password associated with the user account
* `mail_ssl`: whether the mail account uses SSL (default: `true`)
* `folder`: folder in which to look for mails (default: `INBOX`)
* `subject_regex`: regular expression to look for a subject
* `attach_regex`: regular expression of the name of the attachment
* `attach_unzip`: whether to unzip the attachment (default: `true`)

* * *

### Fileinput

#### Information:
* `name:` intelmq.bots.collectors.file.collector_file
* `lookup:` yes
* `public:` yes
* `cache (redis db):` none
* `description:` collect messages from a file.

#### Configuration Parameters:

* **Feed parameters** (see above)
* `path`: path to file
* `postfix`: FIXME
* `delete_file`: whether to delete the file after reading (default: `false`)


* * *

### MISP Generic


#### Information:
* `name:` intelmq.bots.collectors.misp.collector
* `lookup:` yes
* `public:` yes
* `cache (redis db):` none
* `description:` collect messages from a MISP server.

#### Configuration Parameters:

* **Feed parameters** (see above)
* `misp_url`: url of MISP server (with trailing '/')
* `misp_key`: MISP Authkey
* `misp_verify`: (default: `true`)
* `misp_tag_to_process`: MISP tag for events to be processed
* `misp_tag_processed`: MISP tag for processed events

* * *

### Request Tracker


#### Information:
* `name:` intelmq.bots.collectors.rt.collector_rt
* `lookup:` yes
* `public:` yes
* `cache (redis db):` none
* `description:` Request Tracker Collector fetches attachments from an RTIR instance.

#### Configuration Parameters:

* **Feed parameters** (see above)
* **HTTP parameters** (see above)
* `uri`: url of the REST interface of the RT
* `user`: RT username
* `password`: RT password
* `search_owner`: owner of the ticket to search for (default: `nobody`)
* `search_queue`: queue of the ticket to search for (default: `Incident Reports`)
* `search_status`: status of the ticket to search for (default: `new`)
* `search_subject_like`: part of the subject of the ticket to search for (default: `Report`)
* `set_status`: status to set the ticket to after processing (default: `open`)
* `take_ticket`: whether to take the ticket (default: `true`)
* `url_regex`: regular expression of an URL to search for in the ticket
* `attachment_regex`: regular expression of an attachment in the ticket
* `unzip_attachment`: whether to unzip a found attachment

<<<<<<< HEAD
The parameter `http_timeout_max_tries` is of no use in this collector.
=======
>>>>>>> f906172b
* * *

### XMPP collector


#### Information:
* `name:` intelmq.bots.collectors.xmpp.collector
* `lookup:` yes
* `public:` yes
* `cache (redis db):` none
* `description:` This bot can connect to an XMPP Server and one room, in order to receive reports from it. TLS is used by default. rate_limit is ineffective here. Bot can either pass the body or the whole event.

#### Configuration Parameters:

* **Feed parameters** (see above)
* `xmpp_server`: FIXME
* `xmpp_user`: FIXME
* `xmpp_password`: FIXME
* `xmpp_room`: FIXME
* `xmpp_room_nick`: FIXME
* `xmpp_room_password`: FIXME
* `ca_certs`: FIXME (default: `/etc/ssl/certs/ca-certificates.crt`)
* `strip_message`: FIXME (default: `true`)
* `pass_full_xml`: FIXME (default: `false`)

* * *


### Alien Vault OTX

See the README.md

#### Information:
* `name:` intelmq.bots.collectors.alienvault_otx.collector
* `lookup:` yes
* `public:` yes
* `cache (redis db):` none
* `description:` collect report messages from Alien Vault OTX API

#### Configuration Parameters:

* **Feed parameters** (see above)
* `api_key`: location of information resource (e.g. FIXME)

* * *

### Blueliv Crimeserver

See the README.md

#### Information:
* `name:` intelmq.bots.collectors.blueliv.collector_crimeserver
* `lookup:` yes
* `public:` no
* `cache (redis db):` none
* `description:` collect report messages from Blueliv API

#### Configuration Parameters:

* **Feed parameters** (see above)
* `api_key`: location of information resource

* * *

### Microsoft Azure

Iterates over all blobs in all containers in an Azure storage.

#### Information:
* `name:` intelmq.bots.collectors.microsoft.collector_azure
* `lookup:` yes
* `public:` no
* `cache (redis db):` none
* `description:` collect blobs from microsoft azure using their library

#### Configuration Parameters:

* **Feed parameters** (see above)
* `account_name`: account name as give by Microsoft
* `account_key`: account key as give by Microsoft
* `delete`: boolean, delete containers and blobs after fetching

* * *

### N6Stomp

See the README.md

#### Information:
* `name:` intelmq.bots.collectors.n6.collector_stomp
* `lookup:` yes
* `public:` no
* `cache (redis db):` none
* `description:` collect report messages from Blueliv API

#### Configuration Parameters:

* **Feed parameters** (see above)
* `exchange`: exchange point as given by CERT.pl
* `port`: 61614
* `server`: hostname e.g. "n6stream.cert.pl"
* `ssl_ca_certificate`: path to CA file
* `ssl_client_certificate`: path to client cert file
* `ssl_client_certificate_key`: path to client cert key file


<a name="parsers"></a>
## Parsers

TODO

### Generic CSV Parser

Lines starting with `'#'` will be ignored. Headers won't be interpreted.

#### Configuration parameters

 * `"columns"`: A list of strings or a string of comma-separated values with field names. The names must match the harmonization's field names. E.g. 
   ```json
   [
        "",
        "source.fqdn"
    ],
    ```
 * `"column_regex_search"`: Optional. A dictionary mapping field names (as given per the columns parameter) to regular expression. The field is evaulated using `re.search`. Eg. to get the ASN out of `AS1234` use: `{"source.asn": "[0-9]*"}`.
 * `"default_url_protocol"`: For URLs you can give a defaut protocol which will be pretended to the data.
 * `"delimiter"`: separation character of the CSV, e.g. `","`
 * `"skip_header"`: Boolean, skip the first line of the file, optional. Lines starting with `#` will be skipped additionally, make sure you do not skip more lines than needed!
 * `time_format`: Optional. If `"timestamp"` or `"windows_nt"` the time will be converted first. With the default `null` fuzzy time parsing will be used.
 * `"type"`: set the `classification.type` statically, optional
 * `"type_translation"`: See below, optional

##### Type translation

If the source does have a field with information for `classification.type`, but it does not correspond to intelmq's types,
you can map them to the correct ones. The `type_translation` field can hold a JSON field with a dictionary which maps the feed's values to intelmq's.

<a name="experts"></a>
## Experts

### Abusix

See the README.md

#### Information:
* `name:` abusix
* `lookup:` dns
* `public:` yes
* `cache (redis db):` 5
* `description:` FIXME
* `notes`: https://abusix.com/contactdb.html

#### Configuration Parameters:

FIXME

* * *

### ASN Lookup

See the README.md

#### Information:
* `name:` ASN lookup
* `lookup:` local database
* `public:` yes
* `cache (redis db):` none
* `description:` IP to ASN

#### Configuration Parameters:

FIXME

* * *

### CERT.AT Contact

#### Information:
* `name:` certat-contact
* `lookup:` https
* `public:` yes
* `cache (redis db):` none
* `description:` https://contacts.cert.at offers an IP address to national CERT contact (and cc) mapping. See https://contacts.cert.at for more info.

#### Configuration Parameters:

* `filter`: (true/false) act as a a filter for AT.
* `overwrite_cc`: set to true if you want to overwrite any potentially existing cc fields in the event.

* * *

### Cymru Whois

#### Information:
* `name:` cymru-whois
* `lookup:` cymru dns
* `public:` yes
* `cache (redis db):` 5
* `description:` IP to geolocation, ASN, BGP prefix

#### Configuration Parameters:

FIXME

* * *

### Deduplicator

See the README.md

#### Information:
* `name:` deduplicator
* `lookup:` redis cache
* `public:` yes
* `cache (redis db):` 6
* `description:` message deduplicator

#### Configuration Parameters:

Please check this [README](../intelmq/bots/experts/deduplicator/README.md) file.

* * *

### Field Reducer Bot

#### Information:
* `name:` reducer
* `lookup:` none
* `public:` yes
* `cache (redis db):` none
* `description:` The field reducer bot is capable of removing fields from events.

#### Configuration Parameters:
* `type` - either `"whitelist"` or `"blacklist"`
* `keys` - a list of key names (strings)

##### Whitelist

Only the fields in `keys` will passed along.

##### Blacklist

The fields in `keys` will be removed from events.

* * *

### Filter

See the README.md

#### Information:
* `name:` filter
* `lookup:` none
* `public:` yes
* `cache (redis db):` none
* `description:` filter messages (drop or pass messages) FIXME

#### Configuration Parameters:

FIXME

* * *

### Generic DB Lookup

See the README.md

* * *

### Gethostbyname

#### Information:
* `name:` gethostbyname
* `lookup:` dns
* `public:` yes
* `cache (redis db):` none
* `description:` DNS name (FQDN) to IP

#### Configuration Parameters:

none

* * *

### IDEA

#### Information:
* `name:` idea
* `lookup:` local config
* `public:` yes
* `cache (redis db):` none
* `description:` The bot does a best effort translation of events into the IDEA format.

#### Configuration Parameters:

* `test_mode`: add `Test` category to mark all outgoing IDEA events as informal (meant to simplify setting up and debugging new IDEA producers) (default: `true`)

* * *

### MaxMind GeoIP

See the README.md

#### Information:
* `name:` maxmind-geoip
* `lookup:` local database
* `public:` yes
* `cache (redis db):` none
* `description:` IP to geolocation

#### Configuration Parameters:

FIXME


* * *

### Modify

#### Information:
* `name:` modify
* `lookup:` local config
* `public:` yes
* `cache (redis db):` none
* `description:` modify expert bot allows you to change arbitrary field values of events just using a configuration file

#### Configuration Parameters:

The modify expert bot allows you to change arbitrary field values of events just using a configuration file. Thus it is possible to adapt certain values or adding new ones only by changing JSON-files without touching the code of many other bots.

The configuration is called `modify.conf` and looks like this:

```json
[
    {
        "rulename": "Standard Protocols http",
        "if": {
            "source.port": "^(80|443)$"
        },
        "then": {
            "protocol.application": "http"
        }
    },
    {
        "rule": "Spamhaus Cert conficker",
        "if": {
            "malware.name": "^conficker(ab)?$"
        },
        "then": {
            "classification.identifier": "conficker"
        }
    },
    {
        "rule": "bitdefender",
        "if": {
            "malware.name": "bitdefender-(.*)$"
        },
        "then": {
            "malware.name": "{matches[malware.name][1]}"
        }
    },
    {
        "rule": "urlzone",
        "if": {
            "malware.name": "^urlzone2?$"
        },
        "then": {
            "classification.identifier": "urlzone"
        }
    },
    {
        "rule": "default",
        "if": {
            "feed.name": "^Spamhaus Cert$"
        },
        "then": {
            "classification.identifier": "{msg[malware.name]}"
        }
    }
]
```

In our example above we have five groups labeled `Standard Protocols http`,
`Spamhaus Cert conficker`, `bitdefender`, `urlzone` and `default`.
All sections will be considered, in the given order (from top to bottom).

Each rule consists of *conditions* and *actions*.
Conditions and actions are dictionaries holding the field names of events
and regex-expressions to match values (selection) or set values (action).
All matching rules will be applied in the given order.
The actions are only performed if all selections apply.

If the value for a condition is an empty string, the bot checks if the field does not exist.
This is useful to apply default values for empty fields.


#### Actions

You can set the value of the field to a string literal or number.

In addition you can use the [standard Python string format syntax](https://docs.python.org/3/library/string.html#format-string-syntax)
to access the values from the processed event as `msg` and the match groups
of the conditions as `matches`, see the bitdefender example above.
Note that `matches` will also contain the match groups
from the default conditions if there were any.

#### Examples

We have an event with `feed.name = Spamhaus Cert` and `malware.name = confickerab`. The expert loops over all sections in the file and eventually enters section `Spamhaus Cert`. First, the default condition is checked, it matches! OK, going on. Otherwise the expert would have selected a different section that has not yet been considered. Now, go through the rules, until we hit the rule `conficker`. We combine the conditions of this rule with the default conditions, and both rules match! So we can apply the action: `classification.identifier` is set to `conficker`, the trivial name.

Assume we have an event with `feed.name = Spamhaus Cert` and `malware.name = feodo`. The default condition matches, but no others. So the default action is applied. The value for `classification.identifier` will be set to `feodo` by `{msg[malware.name]}`.

#### Types

If the rule is a string, a regex-search is performed, also for numeric values (`str()` is called on them). If the rule is numeric for numeric values, a simple comparison is done. If other types are mixed, a warning will be thrown.

* * *

### Reverse DNS

#### Information:
* `name:` reverse-dns
* `lookup:` dns
* `public:` yes
* `cache (redis db):` 8
* `description:` IP to domain

#### Configuration Parameters:

FIXME

* * *

### RFC1918

Several RFCs define IP addresses and Hostnames (and TLDs) reserved for documentation:

Sources:
* https://tools.ietf.org/html/rfc1918
* https://tools.ietf.org/html/rfc2606
* https://tools.ietf.org/html/rfc3849
* https://tools.ietf.org/html/rfc4291
* https://tools.ietf.org/html/rfc5737
* https://en.wikipedia.org/wiki/IPv4

#### Information:
* `name:` rfc1918
* `lookup:` none
* `public:` yes
* `cache (redis db):` none
* `description:` removes events or single fields with invalid data

#### Configuration Parameters:

* `fields`: list of fields to look at. e.g. "destination.ip,source.ip,source.url"
* `policy`: list of policies, e.g. "del,drop,drop". `drop` drops the entire event, `del` removes the field.

* * *

### RipeNCC Abuse Contact

#### Information:
* `name:` ripencc-abuse-contact
* `lookup:` https api
* `public:` yes
* `cache (redis db):` 9
* `description:` IP to abuse contact

#### Configuration Parameters:

FIXME

* * *

### Taxonomy

#### Information:
* `name:` taxonomy
* `lookup:` local config
* `public:` yes
* `cache (redis db):` none
* `description:` use eCSIRT taxonomy to classify events (classification type to classification taxonomy)

#### Configuration Parameters:

FIXME

* * *

### Tor Nodes

See the README.md

#### Information:
* `name:` tor-nodes
* `lookup:` local database
* `public:` yes
* `cache (redis db):` none
* `description:` check if IP is tor node

#### Configuration Parameters:

FIXME

### Url2FQDN

#### Information:
* `name:` url2fqdn
* `lookup:` none
* `public:` yes
* `cache (redis db):` none
* `description:` writes domain name from URL to FQDN

#### Configuration Parameters:

* `overwrite`: boolean, replace existing FQDN?

<a name="outputs"></a>
## Outputs

### File

#### Information:
* `name:` file
* `lookup:` no
* `public:` yes
* `cache (redis db):` none
* `description:` output messages (reports or events) to file

#### Configuration Parameters:

* `file`: file path of output file


* * *


### Files

#### Information:
* `name:` files
* `lookup:` no
* `public:` yes
* `cache (redis db):` none
* `description:` saving of messages as separate files

#### Configuration Parameters:

* `dir`: output directory (default `/opt/intelmq/var/lib/bots/files-output/incoming`)
* `tmp`: temporary directory (must reside on the same filesystem as `dir`) (default: `/opt/intelmq/var/lib/bots/files-output/tmp`)
* `suffix`: extension of created files (default `.json`)
* `hierarchical_output`: if `true`, use nested dictionaries; if `false`, use flat structure with dot separated keys (default)
* `single_key`: if `none`, the whole event is saved (default); otherwise the bot saves only contents of the specified key


* * *


### MongoDB

#### Information:
* `name:` mongodb
* `lookup:` no
* `public:` yes
* `cache (redis db):` none
* `description:` MongoDB is the bot responsible to send events to a MongoDB database

#### Configuration Parameters:

* `collection`: MongoDB collection
* `database`: MongoDB database
* `db_user` : Database user that should be used if you enabled authentication
* `db_pass` : Password associated to `db_user`
* `host`: MongoDB host (FQDN or IP)
* `port`: MongoDB port
* `hierarchical_output`: Boolean (default true) as mongodb does not allow saving keys with dots, we split the dictionary in sub-dictionaries.

#### Installation Requirements

```
pip3 install pymongo>=2.7.1
```

* * *


### PostgreSQL

#### Information:
* `name:` postgresql
* `lookup:` no
* `public:` yes
* `cache (redis db):` none
* `description:` PostgreSQL is the bot responsible to send events to a PostgreSQL Database
* `notes`: When activating autocommit, transactions are not used: http://initd.org/psycopg/docs/connection.html#connection.autocommit

#### Configuration Parameters:

The parameters marked with 'PostgreSQL' will be sent
to libpq via psycopg2. Check the
[libpq parameter documentation] (https://www.postgresql.org/docs/current/static/libpq-connect.html#LIBPQ-PARAMKEYWORDS)
for the versions you are using.

* `autocommit`: [psycopg's autocommit mode](http://initd.org/psycopg/docs/connection.html?#connection.autocommit), optional, default True
* `connect_timeout`: PostgreSQL connect_timeout, optional, default 5 seconds
* `database`: PostgreSQL database
* `host`: PostgreSQL host
* `port`: PostgreSQL port
* `user`: PostgreSQL user
* `password`: PostgreSQL password
* `sslmode`: PostgreSQL sslmode
* `table`: name of the database table into which events are to be inserted

#### Installation Requirements

See [REQUIREMENTS.txt](../intelmq/bots/outputs/postgresql/REQUIREMENTS.txt)
from your installation.

#### PostgreSQL Installation

See [outputs/postgresql/README.md](../intelmq/bots/outputs/postgresql/README.md)
from your installation.

* * *


### REST API

#### Information:
* `name:` restapi
* `lookup:` no
* `public:` yes
* `cache (redis db):` none
* `description:` REST API is the bot responsible to send events to a REST API listener through POST

#### Configuration Parameters:

* `auth_token`: the user name / http header key
* `auth_token_name`: the password / http header value
* `auth_type`: one of: `"http_basic_auth"`, `"http_header"`
* `hierarchical_output`: boolean
* `host`: destination URL
* `use_json`: boolean


* * *

# SMTP Output Bot

Sends a MIME Multipart message containing the text and the event as CSV for every single event.

#### Information:
* `name:` smtp
* `lookup:` no
* `public:` yes
* `cache (redis db):` none
* `description:` Sends events via SMTP

#### Configuration Parameters:

* `fieldnames`: a list of field names to be included in the email, comma separated string or list of strings
* `mail_from`: string. Supports formatting, see below
* `mail_to`: string of email addresses, comma separated. Supports formatting, see below
* `smtp_host`: string
* `smtp_password`: string or null, Password for authentication on your SMTP server
* `smtp_port`: port
* `smtp_username`: string or null, Username for authentication on your SMTP server
* `ssl`: boolean
* `starttls`: boolean
* `subject`: string. Supports formatting, see below
* `text`: string or null. Supports formatting, see below

For several strings you can use values from the string using the
[standard Python string format syntax](https://docs.python.org/3/library/string.html#format-string-syntax).
Access the event's values with `{ev[source.ip]}` and similar.

Authentication is optional. If both username and password are given, these
mechanism are tried: CRAM-MD5, PLAIN, and LOGIN.

Client certificates are not supported. If `http_verify_cert` is true, TLS certificates are checked.

* * *


### TCP

#### Information:
* `name:` tcp
* `lookup:` no
* `public:` yes
* `cache (redis db):` none
* `description:` TCP is the bot responsible to send events to a tcp port (Splunk, ElasticSearch, etc..)

#### Configuration Parameters:

* `ip`: IP of destination server
* `hierarchical_output`: true for a nested JSON, false for a flat JSON.
* `port`: port of destination server
* `separator`: separator of messages<|MERGE_RESOLUTION|>--- conflicted
+++ resolved
@@ -239,10 +239,7 @@
 * `attachment_regex`: regular expression of an attachment in the ticket
 * `unzip_attachment`: whether to unzip a found attachment
 
-<<<<<<< HEAD
 The parameter `http_timeout_max_tries` is of no use in this collector.
-=======
->>>>>>> f906172b
 * * *
 
 ### XMPP collector
