<<<<<<< HEAD
intelmq (3.0.1~alpha1-1) UNRELEASED; urgency=medium

  * 3.0.1

 -- Sebastian Wagner <wagner@cert.at>  Sat, 26 Jun 2021 12:32:29 +0200
=======
intelmq (3.0.1~beta1-1) UNRELEASED; urgency=medium

  * Update to 3.0.1.

 -- Sebastian Wagner <wagner@cert.at>  Fri, 02 Jul 2021 18:46:36 +0200

intelmq (3.0.0-1) stable; urgency=medium

  * Update to version 3.0.0.

 -- Sebastian Wagner <wagner@cert.at>  Fri, 02 Jul 2021 17:35:56 +0200
>>>>>>> 49473c78

intelmq (3.0.0~rc1-1) stable; urgency=low

  * Update to 3.0.0 Release candidate 1.

 -- Sebastian Wagner <wagner@cert.at>  Sat, 26 Jun 2021 12:19:51 +0200

intelmq (3.0.0~beta1-1) unstable; urgency=low

  * Update to 3.0.0 Beta 1.

 -- Sebastian Wagner <wagner@cert.at>  Mon, 21 Jun 2021 10:54:43 +0200

intelmq (3.0.0~alpha1-1) unstable; urgency=low

  * Update to 3.0.0 Alpha 1.

 -- Sebastian Wagner <wagner@cert.at>  Fri, 19 Feb 2021 20:31:40 +0100

intelmq (2.3.3-1) stable; urgency=medium

  * Update to 2.3.3.

 -- Sebastian Wagner <wagner@cert.at>  Mon, 31 May 2021 21:18:07 +0200

intelmq (2.3.2-1) stable; urgency=medium

  * Update to 2.3.2.

 -- Sebastian Wagner <wagner@cert.at>  Tue, 27 Apr 2021 11:16:04 +0200

intelmq (2.3.1-1) stable; urgency=medium

  * Update to 2.3.1.

 -- Sebastian Wagner <wagner@cert.at>  Thu, 25 Mar 2021 15:18:19 +0100

intelmq (2.3.0-1) stable; urgency=medium

  * Update to 2.3.0 stable version.

 -- Sebastian Wagner <wagner@cert.at>  Wed, 03 Mar 2021 20:51:15 +0100

intelmq (2.3.0~rc1-1) unstable; urgency=medium

  * Update to 2.3.0 Release candidate 1.

 -- Sebastian Wagner <wagner@cert.at>  Fri, 19 Feb 2021 16:43:54 +0100

intelmq (2.3.0~alpha2-1) unstable; urgency=medium

  * Update to 2.3.0 Alpha 2

 -- Sebastian Wagner <wagner@cert.at>  Tue, 05 Jan 2021 17:09:09 +0100

intelmq (2.3.0~alpha1-1) unstable; urgency=medium

  * Update to 2.3.0 Alpha 1

 -- Sebastian Wagner <wagner@cert.at>  Thu, 18 Jun 2020 10:34:50 +0200

intelmq (2.2.3-1) stable; urgency=medium

  * Update to 2.2.3.

 -- Sebastian Wagner <wagner@cert.at>  Wed, 23 Dec 2020 15:40:58 +0100

intelmq (2.2.2-1) stable; urgency=medium

  * Update to 2.2.2.

 -- Sebastian Wagner <wagner@cert.at>  Tue, 27 Oct 2020 17:50:36 +0100

intelmq (2.2.1-1) stable; urgency=medium

  * Update to 2.2.1.

 -- Sebastian Wagner <wagner@cert.at>  Thu, 30 Jul 2020 14:19:21 +0200

intelmq (2.2.0-1) stable; urgency=medium

  * Update to 2.2.0.

 -- Sebastian Wagner <wagner@cert.at>  Thu, 18 Jun 2020 10:02:33 +0200

intelmq (2.2.0~rc1-1) unstable; urgency=medium

  * Update to 2.2.0 Release Candidate 1.

 -- Sebastian Wagner <wagner@cert.at>  Sat, 30 May 2020 12:22:30 +0200

intelmq (2.2.0~alpha2-1) unstable; urgency=medium

  * Update to 2.2.0~alpha1.

 -- Sebastian Wagner <wagner@cert.at>  Mon, 16 Mar 2020 18:28:33 +0100

intelmq (2.1.3-1) stable; urgency=medium

  * Update to 2.1.3.

 -- Sebastian Wagner <wagner@cert.at>  Tue, 26 May 2020 12:21:26 +0200

intelmq (2.1.2-2) stable; urgency=medium

  * Add "debianutils" as new dependency, because IntelMQ needs `which`.

 -- Sebastian Wagner <wagner@cert.at>  Wed, 01 Apr 2020 09:28:23 +0200

intelmq (2.1.2-1) stable; urgency=medium

  * Update to 2.1.2.

 -- Wagner Sebastian <wagner@cert.at>  Tue, 28 Jan 2020 16:43:16 +0100

intelmq (2.1.2~alpha1-1) stable; urgency=medium

  * Update to 2.1.2~alpha1

 -- Sebastian Wagner <wagner@cert.at>  Tue, 26 Nov 2019 12:06:55 +0100

intelmq (2.1.1-1) stable; urgency=medium

  * Update to 2.1.1.

 -- Wagner Sebastian <wagner@cert.at>  Mon, 11 Nov 2019 16:29:55 +0100

intelmq (2.1.0-1) stable; urgency=medium

  * Update to 2.1.0

 -- Wagner Sebastian <wagner@cert.at>  Tue, 15 Oct 2019 12:22:55 +0200

intelmq (2.0.2-1) stable; urgency=medium

  * Update to 2.0.2.

 -- Wagner Sebastian <wagner@cert.at>  Mon, 14 Oct 2019 14:47:52 +0200

intelmq (2.0.1-2) stable; urgency=medium

  * Backport "intelmqctl: Fix `upgrade-conf` is state file is empty or not existing."

 -- Wagner Sebastian <wagner@cert.at>  Tue, 27 Aug 2019 14:12:39 +0200

intelmq (2.0.1-1) stable; urgency=medium

  * Update to 2.0.1

 -- Wagner Sebastian <wagner@cert.at>  Fri, 23 Aug 2019 12:12:35 +0200

intelmq (2.0.1~beta1-1) unstable; urgency=medium

  * Update to 2.0.1 Beta 1.

 -- Wagner Sebastian <wagner@cert.at>  Tue, 30 Jul 2019 11:34:09 +0200

intelmq (2.0.0-1) stable; urgency=medium

  * Update to 2.0.0.

 -- Sebastian Wagner <wagner@cert.at>  Wed, 22 May 2019 14:00:27 +0200

intelmq (2.0.0~beta2-1) unstable; urgency=low

  * Update to version 2.0.0 beta 2

 -- Sebastian Wagner <wagner@cert.at>  Mon, 20 May 2019 09:51:45 +0200

intelmq (2.0.0~beta1-1) unstable; urgency=low

  * Update to version 2.0.0 beta 1

 -- Wagner Sebastian <wagner@cert.at>  Wed, 10 Apr 2019 14:23:41 +0200

intelmq (1.2.0~alpha2-1) unstable; urgency=low

  * Update to version 1.2.0 alpha 2

 -- sebastianw <wagner@cert.at>  Sat, 24 Nov 2018 22:40:21 +0100

intelmq (1.2.0~alpha1-1) unstable; urgency=low

  * Update to version 1.2.0 alpha 1

 -- Sebastian Wagner <wagner@cert.at>  Sat, 07 Jul 2018 11:43:23 +0200

intelmq (1.1.2-1) stable; urgency=medium

  * Update to version 1.1.2.

 -- Wagner Sebastian <wagner@cert.at>  Mon, 25 Mar 2019 15:29:02 +0100

intelmq (1.1.1-1) stable; urgency=medium

  * Update to version 1.1.1.

 -- Wagner Sebastian <wagner@cert.at>  Tue, 15 Jan 2019 16:11:29 +0100

intelmq (1.1.1~alpha1-1) unstable; urgency=medium

  * Update to version 1.1.1 alpha 1

 -- Wagner Sebastian <wagner@cert.at>  Wed, 05 Sep 2018 16:23:42 +0200

intelmq (1.1.0-1) stable; urgency=medium

  * Update to version 1.1.0

 -- Wagner Sebastian <wagner@cert.at>  Wed, 05 Sep 2018 14:35:00 +0200

intelmq (1.1.0~rc2-1) unstable; urgency=medium

  * Release candidate 2 1.1.0

 -- Wagner Sebastian <wagner@cert.at>  Mon, 13 Aug 2018 16:46:49 +0200

intelmq (1.1.0~rc1-1) unstable; urgency=medium

  * Release candidate 1 1.1.0

 -- Wagner Sebastian <wagner@cert.at>  Thu, 28 Jun 2018 15:56:15 +0200

intelmq (1.1.0~alpha1-1) experimental; urgency=medium

  * Update to version 1.1.0

 -- Wagner Sebastian <wagner@cert.at>  Wed, 20 Jun 2018 12:15:50 +0200

intelmq (1.0.6-1) stable; urgency=medium

  * Update to version 1.0.6

 -- Wagner Sebastian <wagner@cert.at>  Fri, 31 Aug 2018 17:25:00 +0200

intelmq (1.0.5-1) stable; urgency=medium

  * Update to version 1.0.5

 -- Wagner Sebastian <wagner@cert.at>  Thu, 21 Jun 2018 16:53:48 +0200

intelmq (1.0.4-1) stable; urgency=low

  * Update to version 1.0.4

 -- Wagner Sebastian <wagner@cert.at>  Fri, 20 Apr 2018 15:25:55 +0200

intelmq (1.0.3-1) stable; urgency=low

  * Update to version 1.0.3

 -- Wagner Sebastian <wagner@cert.at>  Mon, 05 Feb 2018 12:01:34 +0100

intelmq (1.0.2-1) experimental; urgency=low

  * Update to version 1.0.2

 -- Wagner Sebastian <wagner@cert.at>  Mon, 06 Nov 2017 11:36:58 +0100

intelmq (1.0.1-2) experimental; urgency=low

  * New base branch 'packaging' for packages

 -- Wagner Sebastian <wagner@cert.at>  Wed, 20 Sep 2017 16:26:59 +0200

intelmq (1.0.1-1) experimental; urgency=low

  * update to version 1.0.1

 -- Wagner Sebastian <wagner@cert.at>  Wed, 30 Aug 2017 15:07:45 +0200

intelmq (1.0.1~rc1-1) experimental; urgency=low

  * release release candidate 1.0.1 RC

 -- Wagner Sebastian <wagner@cert.at>  Wed, 23 Aug 2017 16:02:58 +0200

intelmq (1.0.0.rel-1) experimental; urgency=medium

  * release version 1.0.0

 -- Sebastian Wagner <wagner@cert.at>  Mon, 07 Aug 2017 10:43:00 +0200

intelmq (1.0.0.rc1-2) UNRELEASED; urgency=medium

  * remove python3-requests from dependencies and add it to recommended packages

 -- Sebastian Wagner <wagner@cert.at>  Tue, 18 Jul 2017 16:23:43 +0200

intelmq (1.0.0.rc1-1) experimental; urgency=medium

  * update to version 1.0.0.rc1

 -- Sebastian Wagner <wagner@cert.at>  Wed, 20 Jun 2017 16:05:00 +0200

intelmq (1.0.0.dev8-2) experimental; urgency=medium

  * packaging fixes

 -- Sebastian Wagner <wagner@cert.at>  Wed, 20 Jun 2017 16:05:00 +0200

intelmq (1.0.0.dev8-1) experimental; urgency=medium

  * update to upstream version 1.0.0.dev8

 -- Sebastian Wagner <wagner@cert.at>  Wed, 14 Jun 2017 17:39:00 +0200

intelmq (1.0.0~dev4~beta10) experimental; urgency=low

  * Merged master, fixes
  * Added a bunch of features from other branches, see
    customer-releases branch

 -- Dustin Demuth <dustin@intevation.de>  Tue, 17 May 2016 12:00:00 +0200

intelmq (1.0.0~dev4~beta9) experimental; urgency=low

  * Merged master, fixes
    https://github.com/certtools/intelmq/issues/506

 -- Sascha Wilde <wilde@intevation.de>  Tue, 10 May 2016 15:07:08 +0200

intelmq (1.0.0~dev4~beta8) experimental; urgency=medium

  * Merged master.
  * Require imbox >= 0.8, which fixes
    https://github.com/martinrusev/imbox/issues/47

 -- Sascha Wilde <wilde@intevation.de>  Mon, 09 May 2016 17:33:22 +0200

intelmq (1.0.0~dev4~beta7) experimental; urgency=low

  * Added scripts to retrieve data for some expert bots:
    tor nodes, maxmind geoip, asn lookup.
  * Added cron fragment to run the update script to /etc/cron.d

 -- Sascha Wilde <wilde@intevation.de>  Wed, 04 May 2016 11:56:51 +0200

intelmq (1.0.0~dev4~beta6) experimental; urgency=critical

  * Fix: Marks config files as such...

 -- Sascha Wilde <wilde@intevation.de>  Mon, 02 May 2016 13:09:34 +0200

intelmq (1.0.0~dev4~beta5) experimental; urgency=low

  * Added python3-geoip2 to recommendations.

 -- Sascha Wilde <wilde@intevation.de>  Mon, 02 May 2016 11:36:00 +0200

intelmq (1.0.0~dev4~beta4) experimental; urgency=low

  * Merged current master.
  * Added python3-sleekxmpp to recommendations.

 -- Sascha Wilde <wilde@intevation.de>  Wed, 20 Apr 2016 17:27:49 +0200

intelmq (1.0.0~dev4~beta3) experimental; urgency=low

  * Dropped support for Python 2, removing superfluous dependencies

 -- Sebastian Wagner <wagner@cert.at>  Tue, 05 Apr 2016 15:13:53 +0200

intelmq (1.0.0~dev4~beta2) experimental; urgency=low

  * Added package recommends for python3-imbox, python3-pyasn,
    python3-stomp.py.  WARNING: these packages are currently not public
    available (we probably will make them available later), but they are
    needed by some bots.

 -- Sascha Wilde <wilde@intevation.de>  Fri, 01 Apr 2016 11:02:14 +0200

intelmq (1.0.0~dev4~beta1) experimental; urgency=low

  * Add more dependencies, to make more bots work.
  * As automatic tests are looking good, lets call it a beta...

 -- Sascha Wilde <wilde@intevation.de>  Thu, 31 Mar 2016 11:24:11 +0200

intelmq (1.0.0~dev4~alpha3) experimental; urgency=low

  * Added dependencies.

 -- Sascha Wilde <wilde@intevation.de>  Tue, 29 Mar 2016 10:52:00 +0200

intelmq (1.0.0~dev4~alpha2) UNRELEASED; urgency=low

  * Create user and put everything in place.

 -- Sascha Wilde <wilde@intevation.de>  Thu, 24 Mar 2016 19:03:22 +0100

intelmq (1.0.0~dev4~alpha1) UNRELEASED; urgency=low

  * source package automatically created by stdeb 0.8.5,
    with a bunch of manual tweeking.

 -- Sascha Wilde <wilde@intevation.de>  Wed, 23 Mar 2016 18:44:26 +0000<|MERGE_RESOLUTION|>--- conflicted
+++ resolved
@@ -1,10 +1,3 @@
-<<<<<<< HEAD
-intelmq (3.0.1~alpha1-1) UNRELEASED; urgency=medium
-
-  * 3.0.1
-
- -- Sebastian Wagner <wagner@cert.at>  Sat, 26 Jun 2021 12:32:29 +0200
-=======
 intelmq (3.0.1~beta1-1) UNRELEASED; urgency=medium
 
   * Update to 3.0.1.
@@ -16,7 +9,6 @@
   * Update to version 3.0.0.
 
  -- Sebastian Wagner <wagner@cert.at>  Fri, 02 Jul 2021 17:35:56 +0200
->>>>>>> 49473c78
 
 intelmq (3.0.0~rc1-1) stable; urgency=low
 
