--- conflicted
+++ resolved
@@ -1,10 +1,9 @@
-<<<<<<< HEAD
 intelmq (3.0.0~alpha1-1) UNRELEASED; urgency=medium
 
   * Update to 3.0.0 Alpha 1.
 
  -- Sebastian Wagner <wagner@cert.at>  Fri, 19 Feb 2021 20:31:40 +0100
-=======
+
 intelmq (2.3.1~alpha1-1) UNRELEASED; urgency=medium
 
   * Start 2.3.1 development.
@@ -16,7 +15,6 @@
   * Update to 2.3.0 stable version.
 
  -- Sebastian Wagner <wagner@cert.at>  Wed, 03 Mar 2021 20:51:15 +0100
->>>>>>> 8854575f
 
 intelmq (2.3.0~rc1-1) unstable; urgency=medium
 
