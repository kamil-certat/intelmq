<<<<<<< HEAD
intelmq (2.3.0~alpha1-1) UNRELEASED; urgency=medium

  * Update to 2.3.0 Alpha 1

 -- Sebastian Wagner <wagner@cert.at>  Thu, 18 Jun 2020 10:34:50 +0200
=======
intelmq (2.2.2~alpha1-1) UNRELEASED; urgency=medium

  * Update to 2.2.2 Alpha.

 -- Sebastian Wagner <wagner@cert.at>  Mon, 03 Aug 2020 12:59:51 +0200
>>>>>>> 8faeac07

intelmq (2.2.1-1) stable; urgency=medium

  * Update to 2.2.1.

 -- Sebastian Wagner <wagner@cert.at>  Thu, 30 Jul 2020 14:19:21 +0200

intelmq (2.2.0-1) stable; urgency=medium

  * Update to 2.2.0.

 -- Sebastian Wagner <wagner@cert.at>  Thu, 18 Jun 2020 10:02:33 +0200

intelmq (2.2.0~rc1-1) unstable; urgency=medium

  * Update to 2.2.0 Release Candidate 1.

 -- Sebastian Wagner <wagner@cert.at>  Sat, 30 May 2020 12:22:30 +0200

intelmq (2.2.0~alpha2-1) unstable; urgency=medium

  * Update to 2.2.0~alpha1.

 -- Sebastian Wagner <wagner@cert.at>  Mon, 16 Mar 2020 18:28:33 +0100

intelmq (2.1.3-1) stable; urgency=medium

  * Update to 2.1.3.

 -- Sebastian Wagner <wagner@cert.at>  Tue, 26 May 2020 12:21:26 +0200

intelmq (2.1.2-2) stable; urgency=medium

  * Add "debianutils" as new dependency, because IntelMQ needs `which`.

 -- Sebastian Wagner <wagner@cert.at>  Wed, 01 Apr 2020 09:28:23 +0200

intelmq (2.1.2-1) stable; urgency=medium

  * Update to 2.1.2.

 -- Wagner Sebastian <wagner@cert.at>  Tue, 28 Jan 2020 16:43:16 +0100

intelmq (2.1.2~alpha1-1) stable; urgency=medium

  * Update to 2.1.2~alpha1

 -- Sebastian Wagner <wagner@cert.at>  Tue, 26 Nov 2019 12:06:55 +0100

intelmq (2.1.1-1) stable; urgency=medium

  * Update to 2.1.1.

 -- Wagner Sebastian <wagner@cert.at>  Mon, 11 Nov 2019 16:29:55 +0100

intelmq (2.1.0-1) stable; urgency=medium

  * Update to 2.1.0

 -- Wagner Sebastian <wagner@cert.at>  Tue, 15 Oct 2019 12:22:55 +0200

intelmq (2.0.2-1) stable; urgency=medium

  * Update to 2.0.2.

 -- Wagner Sebastian <wagner@cert.at>  Mon, 14 Oct 2019 14:47:52 +0200

intelmq (2.0.1-2) stable; urgency=medium

  * Backport "intelmqctl: Fix `upgrade-conf` is state file is empty or not existing."

 -- Wagner Sebastian <wagner@cert.at>  Tue, 27 Aug 2019 14:12:39 +0200

intelmq (2.0.1-1) stable; urgency=medium

  * Update to 2.0.1

 -- Wagner Sebastian <wagner@cert.at>  Fri, 23 Aug 2019 12:12:35 +0200

intelmq (2.0.1~beta1-1) unstable; urgency=medium

  * Update to 2.0.1 Beta 1.

 -- Wagner Sebastian <wagner@cert.at>  Tue, 30 Jul 2019 11:34:09 +0200

intelmq (2.0.0-1) stable; urgency=medium

  * Update to 2.0.0.

 -- Sebastian Wagner <wagner@cert.at>  Wed, 22 May 2019 14:00:27 +0200

intelmq (2.0.0~beta2-1) unstable; urgency=low

  * Update to version 2.0.0 beta 2

 -- Sebastian Wagner <wagner@cert.at>  Mon, 20 May 2019 09:51:45 +0200

intelmq (2.0.0~beta1-1) unstable; urgency=low

  * Update to version 2.0.0 beta 1

 -- Wagner Sebastian <wagner@cert.at>  Wed, 10 Apr 2019 14:23:41 +0200

intelmq (1.2.0~alpha2-1) unstable; urgency=low

  * Update to version 1.2.0 alpha 2

 -- sebastianw <sebastianw@localhost>  Sat, 24 Nov 2018 22:40:21 +0100

intelmq (1.2.0~alpha1-1) unstable; urgency=low

  * Update to version 1.2.0 alpha 1

 -- Sebastian Wagner <wagner@cert.at>  Sat, 07 Jul 2018 11:43:23 +0200

intelmq (1.1.2-1) stable; urgency=medium

  * Update to version 1.1.2.

 -- Wagner Sebastian <wagner@cert.at>  Mon, 25 Mar 2019 15:29:02 +0100

intelmq (1.1.1-1) stable; urgency=medium

  * Update to version 1.1.1.

 -- Wagner Sebastian <wagner@cert.at>  Tue, 15 Jan 2019 16:11:29 +0100

intelmq (1.1.1~alpha1-1) unstable; urgency=medium

  * Update to version 1.1.1 alpha 1

 -- Wagner Sebastian <wagner@cert.at>  Wed, 05 Sep 2018 16:23:42 +0200

intelmq (1.1.0-1) stable; urgency=medium

  * Update to version 1.1.0

 -- Wagner Sebastian <wagner@cert.at>  Wed, 05 Sep 2018 14:35:00 +0200

intelmq (1.1.0~rc2-1) unstable; urgency=medium

  * Release candidate 2 1.1.0

 -- Wagner Sebastian <wagner@cert.at>  Mon, 13 Aug 2018 16:46:49 +0200

intelmq (1.1.0~rc1-1) unstable; urgency=medium

  * Release candidate 1 1.1.0

 -- Wagner Sebastian <wagner@cert.at>  Thu, 28 Jun 2018 15:56:15 +0200

intelmq (1.1.0~alpha1-1) experimental; urgency=medium

  * Update to version 1.1.0

 -- Wagner Sebastian <wagner@cert.at>  Wed, 20 Jun 2018 12:15:50 +0200

intelmq (1.0.6-1) stable; urgency=medium

  * Update to version 1.0.6

 -- Wagner Sebastian <wagner@cert.at>  Fri, 31 Aug 2018 17:25:00 +0200

intelmq (1.0.5-1) stable; urgency=medium

  * Update to version 1.0.5

 -- Wagner Sebastian <wagner@cert.at>  Thu, 21 Jun 2018 16:53:48 +0200

intelmq (1.0.4-1) stable; urgency=low

  * Update to version 1.0.4

 -- Wagner Sebastian <wagner@cert.at>  Fri, 20 Apr 2018 15:25:55 +0200

intelmq (1.0.3-1) stable; urgency=low

  * Update to version 1.0.3

 -- Wagner Sebastian <wagner@cert.at>  Mon, 05 Feb 2018 12:01:34 +0100

intelmq (1.0.2-1) experimental; urgency=low

  * Update to version 1.0.2

 -- Wagner Sebastian <wagner@cert.at>  Mon, 06 Nov 2017 11:36:58 +0100

intelmq (1.0.1-2) experimental; urgency=low

  * New base branch 'packaging' for packages

 -- Wagner Sebastian <wagner@cert.at>  Wed, 20 Sep 2017 16:26:59 +0200

intelmq (1.0.1-1) experimental; urgency=low

  * update to version 1.0.1

 -- Wagner Sebastian <wagner@cert.at>  Wed, 30 Aug 2017 15:07:45 +0200

intelmq (1.0.1~rc1-1) experimental; urgency=low

  * release release candidate 1.0.1 RC

 -- Wagner Sebastian <wagner@cert.at>  Wed, 23 Aug 2017 16:02:58 +0200

intelmq (1.0.0.rel-1) experimental; urgency=medium

  * release version 1.0.0

 -- Sebastian Wagner <wagner@cert.at>  Mon, 07 Aug 2017 10:43:00 +0200

intelmq (1.0.0.rc1-2) UNRELEASED; urgency=medium

  * remove python3-requests from dependencies and add it to recommended packages

 -- Sebastian Wagner <sebastian@linux-7nbu.substi>  Tue, 18 Jul 2017 16:23:43 +0200

intelmq (1.0.0.rc1-1) experimental; urgency=medium

  * update to version 1.0.0.rc1

intelmq (1.0.0.dev8-2) experimental; urgency=medium

  * packaging fixes

 -- Sebastian Wagner <wagner@cert.at>  Wed, 20 Jun 2017 16:05:00 +0200

intelmq (1.0.0.dev8-1) experimental; urgency=medium

  * update to upstream version 1.0.0.dev8

 -- Sebastian Wagner <wagner@cert.at>  Wed, 14 Jun 2017 17:39:00 +0200

intelmq (1.0.0~dev4~beta10) experimental; urgency=low

  * Merged master, fixes
  * Added a bunch of features from other branches, see
    customer-releases branch

 -- Dustin Demuth <dustin@intevation.de>  Tue, 17 May 2016 12:00:00 +0200

intelmq (1.0.0~dev4~beta9) experimental; urgency=low

  * Merged master, fixes
    https://github.com/certtools/intelmq/issues/506

 -- Sascha Wilde <wilde@intevation.de>  Tue, 10 May 2016 15:07:08 +0200

intelmq (1.0.0~dev4~beta8) experimental; urgency=medium

  * Merged master.
  * Require imbox >= 0.8, which fixes
    https://github.com/martinrusev/imbox/issues/47

 -- Sascha Wilde <wilde@intevation.de>  Mon, 09 May 2016 17:33:22 +0200

intelmq (1.0.0~dev4~beta7) experimental; urgency=low

  * Added scripts to retrieve data for some expert bots:
    tor nodes, maxmind geoip, asn lookup.
  * Added cron fragment to run the update script to /etc/cron.d

 -- Sascha Wilde <wilde@intevation.de>  Wed, 04 May 2016 11:56:51 +0200

intelmq (1.0.0~dev4~beta6) experimental; urgency=critical

  * Fix: Marks config files as such...

 -- Sascha Wilde <wilde@intevation.de>  Mon, 02 May 2016 13:09:34 +0200

intelmq (1.0.0~dev4~beta5) experimental; urgency=low

  * Added python3-geoip2 to recommendations.

 -- Sascha Wilde <wilde@intevation.de>  Mon, 02 May 2016 11:36:00 +0200

intelmq (1.0.0~dev4~beta4) experimental; urgency=low

  * Merged current master.
  * Added python3-sleekxmpp to recommendations.

 -- Sascha Wilde <wilde@intevation.de>  Wed, 20 Apr 2016 17:27:49 +0200

intelmq (1.0.0~dev4~beta3) experimental; urgency=low

  * Dropped support for Python 2, removing superfluous dependencies

 -- Sebastian Wagner <wagner@cert.at>  Tue, 05 Apr 2016 15:13:53 +0200

intelmq (1.0.0~dev4~beta2) experimental; urgency=low

  * Added package recommends for python3-imbox, python3-pyasn,
    python3-stomp.py.  WARNING: these packages are currently not public
    available (we propably will make them available later), but they are
    needed by some bots.

 -- Sascha Wilde <wilde@intevation.de>  Fri, 01 Apr 2016 11:02:14 +0200

intelmq (1.0.0~dev4~beta1) experimental; urgency=low

  * Add more dependencies, to make more bots work.
  * As automatic tests are looking good, lets call it a beta...

 -- Sascha Wilde <wilde@intevation.de>  Thu, 31 Mar 2016 11:24:11 +0200

intelmq (1.0.0~dev4~alpha3) experimental; urgency=low

  * Added dependencies.

 -- Sascha Wilde <wilde@intevation.de>  Tue, 29 Mar 2016 10:52:00 +0200

intelmq (1.0.0~dev4~alpha2) UNRELEASED; urgency=low

  * Create user and put everything in place.

 -- Sascha Wilde <wilde@intevation.de>  Thu, 24 Mar 2016 19:03:22 +0100

intelmq (1.0.0~dev4~alpha1) UNRELEASED; urgency=low

  * source package automatically created by stdeb 0.8.5,
    with a bunch of manual tweeking.

 -- Sascha Wilde <wilde@intevation.de>  Wed, 23 Mar 2016 18:44:26 +0000<|MERGE_RESOLUTION|>--- conflicted
+++ resolved
@@ -1,16 +1,14 @@
-<<<<<<< HEAD
 intelmq (2.3.0~alpha1-1) UNRELEASED; urgency=medium
 
   * Update to 2.3.0 Alpha 1
 
  -- Sebastian Wagner <wagner@cert.at>  Thu, 18 Jun 2020 10:34:50 +0200
-=======
+
 intelmq (2.2.2~alpha1-1) UNRELEASED; urgency=medium
 
   * Update to 2.2.2 Alpha.
 
  -- Sebastian Wagner <wagner@cert.at>  Mon, 03 Aug 2020 12:59:51 +0200
->>>>>>> 8faeac07
 
 intelmq (2.2.1-1) stable; urgency=medium
 
