--- conflicted
+++ resolved
@@ -1,12 +1,9 @@
-<<<<<<< HEAD
 intelmq (3.0.0~alpha1-1) UNRELEASED; urgency=medium
 
   * Update to 3.0.0 Alpha 1.
 
  -- Sebastian Wagner <wagner@cert.at>  Fri, 19 Feb 2021 20:31:40 +0100
 
-intelmq (2.3.2~alpha1-1) UNRELEASED; urgency=medium
-=======
 intelmq (2.3.3~alpha1-1) UNRELEASED; urgency=medium
 
   * Update to 2.3.3.
@@ -14,7 +11,6 @@
  -- Sebastian Wagner <wagner@cert.at>  Tue, 27 Apr 2021 15:54:32 +0200
 
 intelmq (2.3.2-1) stable; urgency=medium
->>>>>>> 761d7982
 
   * Update to 2.3.2.
 
