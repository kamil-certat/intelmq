<<<<<<< HEAD
intelmq (3.1.0~alpha1-1) UNRELEASED; urgency=medium

  * Start 3.1.0 development.

 -- Sebastian Wagner <wagner@cert.at>  Fri, 13 Aug 2021 11:09:58 +0200
=======
intelmq (3.0.2-1) stable; urgency=medium

  * Update to 3.0.2.

 -- Sebastian Wagner <wagner@cert.at>  Fri, 10 Sep 2021 08:53:47 +0200
>>>>>>> 38c6e971

intelmq (3.0.1-1) stable; urgency=medium

  * Update to 3.0.1.

 -- Sebastian Wagner <wagner@cert.at>  Thu, 02 Sep 2021 10:17:30 +0200

intelmq (3.0.0-1) stable; urgency=medium

  * Update to version 3.0.0.

 -- Sebastian Wagner <wagner@cert.at>  Fri, 02 Jul 2021 17:35:56 +0200

intelmq (3.0.0~rc1-1) stable; urgency=low

  * Update to 3.0.0 Release candidate 1.

 -- Sebastian Wagner <wagner@cert.at>  Sat, 26 Jun 2021 12:19:51 +0200

intelmq (3.0.0~beta1-1) unstable; urgency=low

  * Update to 3.0.0 Beta 1.

 -- Sebastian Wagner <wagner@cert.at>  Mon, 21 Jun 2021 10:54:43 +0200

intelmq (3.0.0~alpha1-1) unstable; urgency=low

  * Update to 3.0.0 Alpha 1.

 -- Sebastian Wagner <wagner@cert.at>  Fri, 19 Feb 2021 20:31:40 +0100

intelmq (2.3.3-1) stable; urgency=medium

  * Update to 2.3.3.

 -- Sebastian Wagner <wagner@cert.at>  Mon, 31 May 2021 21:18:07 +0200

intelmq (2.3.2-1) stable; urgency=medium

  * Update to 2.3.2.

 -- Sebastian Wagner <wagner@cert.at>  Tue, 27 Apr 2021 11:16:04 +0200

intelmq (2.3.1-1) stable; urgency=medium

  * Update to 2.3.1.

 -- Sebastian Wagner <wagner@cert.at>  Thu, 25 Mar 2021 15:18:19 +0100

intelmq (2.3.0-1) stable; urgency=medium

  * Update to 2.3.0 stable version.

 -- Sebastian Wagner <wagner@cert.at>  Wed, 03 Mar 2021 20:51:15 +0100

intelmq (2.3.0~rc1-1) unstable; urgency=medium

  * Update to 2.3.0 Release candidate 1.

 -- Sebastian Wagner <wagner@cert.at>  Fri, 19 Feb 2021 16:43:54 +0100

intelmq (2.3.0~alpha2-1) unstable; urgency=medium

  * Update to 2.3.0 Alpha 2

 -- Sebastian Wagner <wagner@cert.at>  Tue, 05 Jan 2021 17:09:09 +0100

intelmq (2.3.0~alpha1-1) unstable; urgency=medium

  * Update to 2.3.0 Alpha 1

 -- Sebastian Wagner <wagner@cert.at>  Thu, 18 Jun 2020 10:34:50 +0200

intelmq (2.2.3-1) stable; urgency=medium

  * Update to 2.2.3.

 -- Sebastian Wagner <wagner@cert.at>  Wed, 23 Dec 2020 15:40:58 +0100

intelmq (2.2.2-1) stable; urgency=medium

  * Update to 2.2.2.

 -- Sebastian Wagner <wagner@cert.at>  Tue, 27 Oct 2020 17:50:36 +0100

intelmq (2.2.1-1) stable; urgency=medium

  * Update to 2.2.1.

 -- Sebastian Wagner <wagner@cert.at>  Thu, 30 Jul 2020 14:19:21 +0200

intelmq (2.2.0-1) stable; urgency=medium

  * Update to 2.2.0.

 -- Sebastian Wagner <wagner@cert.at>  Thu, 18 Jun 2020 10:02:33 +0200

intelmq (2.2.0~rc1-1) unstable; urgency=medium

  * Update to 2.2.0 Release Candidate 1.

 -- Sebastian Wagner <wagner@cert.at>  Sat, 30 May 2020 12:22:30 +0200

intelmq (2.2.0~alpha2-1) unstable; urgency=medium

  * Update to 2.2.0~alpha1.

 -- Sebastian Wagner <wagner@cert.at>  Mon, 16 Mar 2020 18:28:33 +0100

intelmq (2.1.3-1) stable; urgency=medium

  * Update to 2.1.3.

 -- Sebastian Wagner <wagner@cert.at>  Tue, 26 May 2020 12:21:26 +0200

intelmq (2.1.2-2) stable; urgency=medium

  * Add "debianutils" as new dependency, because IntelMQ needs `which`.

 -- Sebastian Wagner <wagner@cert.at>  Wed, 01 Apr 2020 09:28:23 +0200

intelmq (2.1.2-1) stable; urgency=medium

  * Update to 2.1.2.

 -- Wagner Sebastian <wagner@cert.at>  Tue, 28 Jan 2020 16:43:16 +0100

intelmq (2.1.2~alpha1-1) stable; urgency=medium

  * Update to 2.1.2~alpha1

 -- Sebastian Wagner <wagner@cert.at>  Tue, 26 Nov 2019 12:06:55 +0100

intelmq (2.1.1-1) stable; urgency=medium

  * Update to 2.1.1.

 -- Wagner Sebastian <wagner@cert.at>  Mon, 11 Nov 2019 16:29:55 +0100

intelmq (2.1.0-1) stable; urgency=medium

  * Update to 2.1.0

 -- Wagner Sebastian <wagner@cert.at>  Tue, 15 Oct 2019 12:22:55 +0200

intelmq (2.0.2-1) stable; urgency=medium

  * Update to 2.0.2.

 -- Wagner Sebastian <wagner@cert.at>  Mon, 14 Oct 2019 14:47:52 +0200

intelmq (2.0.1-2) stable; urgency=medium

  * Backport "intelmqctl: Fix `upgrade-conf` is state file is empty or not existing."

 -- Wagner Sebastian <wagner@cert.at>  Tue, 27 Aug 2019 14:12:39 +0200

intelmq (2.0.1-1) stable; urgency=medium

  * Update to 2.0.1

 -- Wagner Sebastian <wagner@cert.at>  Fri, 23 Aug 2019 12:12:35 +0200

intelmq (2.0.1~beta1-1) unstable; urgency=medium

  * Update to 2.0.1 Beta 1.

 -- Wagner Sebastian <wagner@cert.at>  Tue, 30 Jul 2019 11:34:09 +0200

intelmq (2.0.0-1) stable; urgency=medium

  * Update to 2.0.0.

 -- Sebastian Wagner <wagner@cert.at>  Wed, 22 May 2019 14:00:27 +0200

intelmq (2.0.0~beta2-1) unstable; urgency=low

  * Update to version 2.0.0 beta 2

 -- Sebastian Wagner <wagner@cert.at>  Mon, 20 May 2019 09:51:45 +0200

intelmq (2.0.0~beta1-1) unstable; urgency=low

  * Update to version 2.0.0 beta 1

 -- Wagner Sebastian <wagner@cert.at>  Wed, 10 Apr 2019 14:23:41 +0200

intelmq (1.2.0~alpha2-1) unstable; urgency=low

  * Update to version 1.2.0 alpha 2

 -- sebastianw <wagner@cert.at>  Sat, 24 Nov 2018 22:40:21 +0100

intelmq (1.2.0~alpha1-1) unstable; urgency=low

  * Update to version 1.2.0 alpha 1

 -- Sebastian Wagner <wagner@cert.at>  Sat, 07 Jul 2018 11:43:23 +0200

intelmq (1.1.2-1) stable; urgency=medium

  * Update to version 1.1.2.

 -- Wagner Sebastian <wagner@cert.at>  Mon, 25 Mar 2019 15:29:02 +0100

intelmq (1.1.1-1) stable; urgency=medium

  * Update to version 1.1.1.

 -- Wagner Sebastian <wagner@cert.at>  Tue, 15 Jan 2019 16:11:29 +0100

intelmq (1.1.1~alpha1-1) unstable; urgency=medium

  * Update to version 1.1.1 alpha 1

 -- Wagner Sebastian <wagner@cert.at>  Wed, 05 Sep 2018 16:23:42 +0200

intelmq (1.1.0-1) stable; urgency=medium

  * Update to version 1.1.0

 -- Wagner Sebastian <wagner@cert.at>  Wed, 05 Sep 2018 14:35:00 +0200

intelmq (1.1.0~rc2-1) unstable; urgency=medium

  * Release candidate 2 1.1.0

 -- Wagner Sebastian <wagner@cert.at>  Mon, 13 Aug 2018 16:46:49 +0200

intelmq (1.1.0~rc1-1) unstable; urgency=medium

  * Release candidate 1 1.1.0

 -- Wagner Sebastian <wagner@cert.at>  Thu, 28 Jun 2018 15:56:15 +0200

intelmq (1.1.0~alpha1-1) experimental; urgency=medium

  * Update to version 1.1.0

 -- Wagner Sebastian <wagner@cert.at>  Wed, 20 Jun 2018 12:15:50 +0200

intelmq (1.0.6-1) stable; urgency=medium

  * Update to version 1.0.6

 -- Wagner Sebastian <wagner@cert.at>  Fri, 31 Aug 2018 17:25:00 +0200

intelmq (1.0.5-1) stable; urgency=medium

  * Update to version 1.0.5

 -- Wagner Sebastian <wagner@cert.at>  Thu, 21 Jun 2018 16:53:48 +0200

intelmq (1.0.4-1) stable; urgency=low

  * Update to version 1.0.4

 -- Wagner Sebastian <wagner@cert.at>  Fri, 20 Apr 2018 15:25:55 +0200

intelmq (1.0.3-1) stable; urgency=low

  * Update to version 1.0.3

 -- Wagner Sebastian <wagner@cert.at>  Mon, 05 Feb 2018 12:01:34 +0100

intelmq (1.0.2-1) experimental; urgency=low

  * Update to version 1.0.2

 -- Wagner Sebastian <wagner@cert.at>  Mon, 06 Nov 2017 11:36:58 +0100

intelmq (1.0.1-2) experimental; urgency=low

  * New base branch 'packaging' for packages

 -- Wagner Sebastian <wagner@cert.at>  Wed, 20 Sep 2017 16:26:59 +0200

intelmq (1.0.1-1) experimental; urgency=low

  * update to version 1.0.1

 -- Wagner Sebastian <wagner@cert.at>  Wed, 30 Aug 2017 15:07:45 +0200

intelmq (1.0.1~rc1-1) experimental; urgency=low

  * release release candidate 1.0.1 RC

 -- Wagner Sebastian <wagner@cert.at>  Wed, 23 Aug 2017 16:02:58 +0200

intelmq (1.0.0.rel-1) experimental; urgency=medium

  * release version 1.0.0

 -- Sebastian Wagner <wagner@cert.at>  Mon, 07 Aug 2017 10:43:00 +0200

intelmq (1.0.0.rc1-2) UNRELEASED; urgency=medium

  * remove python3-requests from dependencies and add it to recommended packages

 -- Sebastian Wagner <wagner@cert.at>  Tue, 18 Jul 2017 16:23:43 +0200

intelmq (1.0.0.rc1-1) experimental; urgency=medium

  * update to version 1.0.0.rc1

 -- Sebastian Wagner <wagner@cert.at>  Wed, 20 Jun 2017 16:05:00 +0200

intelmq (1.0.0.dev8-2) experimental; urgency=medium

  * packaging fixes

 -- Sebastian Wagner <wagner@cert.at>  Wed, 20 Jun 2017 16:05:00 +0200

intelmq (1.0.0.dev8-1) experimental; urgency=medium

  * update to upstream version 1.0.0.dev8

 -- Sebastian Wagner <wagner@cert.at>  Wed, 14 Jun 2017 17:39:00 +0200

intelmq (1.0.0~dev4~beta10) experimental; urgency=low

  * Merged master, fixes
  * Added a bunch of features from other branches, see
    customer-releases branch

 -- Dustin Demuth <dustin@intevation.de>  Tue, 17 May 2016 12:00:00 +0200

intelmq (1.0.0~dev4~beta9) experimental; urgency=low

  * Merged master, fixes
    https://github.com/certtools/intelmq/issues/506

 -- Sascha Wilde <wilde@intevation.de>  Tue, 10 May 2016 15:07:08 +0200

intelmq (1.0.0~dev4~beta8) experimental; urgency=medium

  * Merged master.
  * Require imbox >= 0.8, which fixes
    https://github.com/martinrusev/imbox/issues/47

 -- Sascha Wilde <wilde@intevation.de>  Mon, 09 May 2016 17:33:22 +0200

intelmq (1.0.0~dev4~beta7) experimental; urgency=low

  * Added scripts to retrieve data for some expert bots:
    tor nodes, maxmind geoip, asn lookup.
  * Added cron fragment to run the update script to /etc/cron.d

 -- Sascha Wilde <wilde@intevation.de>  Wed, 04 May 2016 11:56:51 +0200

intelmq (1.0.0~dev4~beta6) experimental; urgency=critical

  * Fix: Marks config files as such...

 -- Sascha Wilde <wilde@intevation.de>  Mon, 02 May 2016 13:09:34 +0200

intelmq (1.0.0~dev4~beta5) experimental; urgency=low

  * Added python3-geoip2 to recommendations.

 -- Sascha Wilde <wilde@intevation.de>  Mon, 02 May 2016 11:36:00 +0200

intelmq (1.0.0~dev4~beta4) experimental; urgency=low

  * Merged current master.
  * Added python3-sleekxmpp to recommendations.

 -- Sascha Wilde <wilde@intevation.de>  Wed, 20 Apr 2016 17:27:49 +0200

intelmq (1.0.0~dev4~beta3) experimental; urgency=low

  * Dropped support for Python 2, removing superfluous dependencies

 -- Sebastian Wagner <wagner@cert.at>  Tue, 05 Apr 2016 15:13:53 +0200

intelmq (1.0.0~dev4~beta2) experimental; urgency=low

  * Added package recommends for python3-imbox, python3-pyasn,
    python3-stomp.py.  WARNING: these packages are currently not public
    available (we probably will make them available later), but they are
    needed by some bots.

 -- Sascha Wilde <wilde@intevation.de>  Fri, 01 Apr 2016 11:02:14 +0200

intelmq (1.0.0~dev4~beta1) experimental; urgency=low

  * Add more dependencies, to make more bots work.
  * As automatic tests are looking good, lets call it a beta...

 -- Sascha Wilde <wilde@intevation.de>  Thu, 31 Mar 2016 11:24:11 +0200

intelmq (1.0.0~dev4~alpha3) experimental; urgency=low

  * Added dependencies.

 -- Sascha Wilde <wilde@intevation.de>  Tue, 29 Mar 2016 10:52:00 +0200

intelmq (1.0.0~dev4~alpha2) UNRELEASED; urgency=low

  * Create user and put everything in place.

 -- Sascha Wilde <wilde@intevation.de>  Thu, 24 Mar 2016 19:03:22 +0100

intelmq (1.0.0~dev4~alpha1) UNRELEASED; urgency=low

  * source package automatically created by stdeb 0.8.5,
    with a bunch of manual tweeking.

 -- Sascha Wilde <wilde@intevation.de>  Wed, 23 Mar 2016 18:44:26 +0000<|MERGE_RESOLUTION|>--- conflicted
+++ resolved
@@ -1,16 +1,14 @@
-<<<<<<< HEAD
 intelmq (3.1.0~alpha1-1) UNRELEASED; urgency=medium
 
   * Start 3.1.0 development.
 
  -- Sebastian Wagner <wagner@cert.at>  Fri, 13 Aug 2021 11:09:58 +0200
-=======
+
 intelmq (3.0.2-1) stable; urgency=medium
 
   * Update to 3.0.2.
 
  -- Sebastian Wagner <wagner@cert.at>  Fri, 10 Sep 2021 08:53:47 +0200
->>>>>>> 38c6e971
 
 intelmq (3.0.1-1) stable; urgency=medium
 
