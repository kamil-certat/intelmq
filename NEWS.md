--- conflicted
+++ resolved
@@ -4,7 +4,6 @@
 This file lists all changes which have an affect on the administration of IntelMQ and contains steps that you need to be aware off for the upgrade.
 Please refer to the changelog for a full list of changes.
 
-<<<<<<< HEAD
 3.0.0 Major release (unreleased)
 --------------------------------
 
@@ -89,10 +88,7 @@
 ```
 
 
-2.3.1 Bugfix release (unreleased)
-=======
 2.3.2 Bugfix release (unreleased)
->>>>>>> 4e58d048
 ---------------------------------
 
 ### Requirements
