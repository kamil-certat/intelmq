--- conflicted
+++ resolved
@@ -5,11 +5,10 @@
 
 1.1.0
 -----
-<<<<<<< HEAD
 ### Tools
 - `intelmqctl start` prints bot's error messages in stderr if it failed to start.
 - `intelmqctl check` checks if all keys in the packaged defaults.conf are present in the current configuration.
-=======
+
 ### Harmonization
 - added destination.urlpath and source.urlpath to harmonization.
 
@@ -20,7 +19,6 @@
    ADD COLUMN "destination.urlpath" text,
    ADD COLUMN "source.urlpath" text;
 ```
->>>>>>> c5e836ad
 
 ### Configuration
 A new harmonization type `JSONDict` has been added specifically for the `extra` field. It is highly recommended to change the type of this field.
