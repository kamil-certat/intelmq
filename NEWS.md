--- conflicted
+++ resolved
@@ -9,7 +9,6 @@
 This file lists all changes which have an affect on the administration of IntelMQ and contains steps that you need to be aware off for the upgrade.
 Please refer to the changelog for a full list of changes.
 
-<<<<<<< HEAD
 3.1.0 Feature release (unreleased)
 ----------------------------------
 
@@ -28,14 +27,14 @@
 ### Libraries
 
 ### Postgres databases
-=======
+
+
 3.0.2 Maintenance release (2021-09-10)
 --------------------------------------
 Two performance issues were fixed. One affected all collectors which processed high volumes of data and the other issue affected some bots which used threading.
 See the changelog for more details.
 
 The section on 3.0.0 in this file now contains more details for the upgrade to 3.0.0 in regards to the configuration.
->>>>>>> 38c6e971
 
 
 3.0.1 Maintenance release (2021-09-02)
