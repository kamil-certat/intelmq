--- conflicted
+++ resolved
@@ -3,7 +3,6 @@
 
 See the changelog for a full list of changes.
 
-<<<<<<< HEAD
 2.2.0 Feature release (unreleased)
 ----------------------------------
 
@@ -20,11 +19,7 @@
 ### Postgres databases
 
 
-2.1.1 Bugfix release (unreleased)
-=======
-
 2.1.2 Bugfix release (unreleased)
->>>>>>> 9b682e7e
 ---------------------------------
 
 ### Requirements
