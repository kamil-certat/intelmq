--- conflicted
+++ resolved
@@ -19,14 +19,11 @@
 
 ### Bots
 #### Collectors
-<<<<<<< HEAD
 - `intelmq.bots.collectors.shadowserver.collector_reports_api.py`:
   - Added support for the types parameter to be either a string or a list.
   - Refactored to utilize the type field returned by the API to match the requested types instead of a sub-string match on the filename.
-=======
 - `intelmq.bots.collectors.shodan.collector_stream` (PR#2492 by Mikk Margus Möll):
   - Add `alert` parameter to Shodan stream collector to allow fetching streams by configured alert ID
->>>>>>> b17989f0
 
 #### Parsers
 - `intelmq.bots.parsers.shadowserver._config`:
