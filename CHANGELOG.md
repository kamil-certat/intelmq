--- conflicted
+++ resolved
@@ -167,16 +167,10 @@
   - added support for `Subject NOT LIKE` queries,
   - added support for multiple values in ticket subject queries.
 - `intelmq.bots.collectors.rsync`: Support for optional private key, relative time parsing for the source path, extra rsync parameters and strict host key checking (PR#2241 by Mateo Durante).
-- `intelmq.bots.collectors.shadowserver.collector_reports_api`:
-  - The 'json' option is no longer supported as the 'csv' option provides better performance.
 
 #### Parsers
 - `intelmq.bots.parsers.shadowserver._config`:
   - Reset detected `feedname` at shutdown to re-detect the feedname on reloads (PR#2361 by @elsif2, fixes #2360).
-<<<<<<< HEAD
-  - Switch to dynamic configuration to decouple report schema changes from IntelMQ releases. 
-=======
->>>>>>> 7ae4e70d
   - Added 'IPv6-Vulnerable-Exchange' alias and 'Accessible-WS-Discovery-Service' report. (PR#2338)
   - Removed unused `p0f_genre` and `p0f_detail` from the 'DNS-Open-Resolvers' report. (PR#2338)
   - Added 'Accessible-SIP' report. (PR#2348)
