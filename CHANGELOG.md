--- conflicted
+++ resolved
@@ -31,12 +31,9 @@
   - Fix to avoid schema download if not configured #2530.
 
 #### Experts
-<<<<<<< HEAD
-- `intelmq.bots.experts.misp`: Use `PyMISP` class instead of deprecated `ExpandedPyMISP` (PR#2532 by Radek Vyhnal)
-=======
 - `intelmq.bots.experts.securitytxt`:
   - Added new bot (PR#2538 by Frank Westers and Sebastian Wagner)
->>>>>>> 04c75a32
+- `intelmq.bots.experts.misp`: Use `PyMISP` class instead of deprecated `ExpandedPyMISP` (PR#2532 by Radek Vyhnal)
 
 #### Outputs
 - `intelmq.bots.outputs.cif3.output`:
