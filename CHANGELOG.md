--- conflicted
+++ resolved
@@ -13,12 +13,9 @@
 
 ### Core
 - `intelmq.lib.utils.drop_privileges`: When IntelMQ is called as `root` and dropping the privileges to user `intelmq`, also set the non-primary groups associated with the `intelmq` user. Makes the behaviour of running intelmqctl as `root` closer to the behaviour of `sudo -u intelmq ...` (PR#2507 by Mikk Margus Möll).
-<<<<<<< HEAD
+- `intelmq.lib.utils.unzip`: Ignore directories themselves when extracting data to prevent the extraction of empty data for a directory entries (PR#2512 by Kamil Mankowski).
 - `intelmq.lib.mixins.cache.CacheMixin` was extended to support temporary storing messages in a cache queue
   (PR#2509 by Kamil Mankowski).
-=======
-- `intelmq.lib.utils.unzip`: Ignore directories themselves when extracting data to prevent the extraction of empty data for a directory entries (PR#2512 by Kamil Mankowski).
->>>>>>> f62fde4b
 
 ### Development
 
