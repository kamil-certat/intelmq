#!/usr/bin/python3
"""
Author: SYNchroACK <synchroack@protonmail.ch>
"""

import argparse
import json
import sys

try:
    from elasticsearch import Elasticsearch
<<<<<<< HEAD
except:
    print("[-] Please install Elasticsearch using the following command: 'pip install elasticsearch'.", file=sys.stderr)
=======
except ImportError:
    print("[-] Please install ElasticSearch using the following command: 'pip install elasticsearch'.", file=sys.stderr)
>>>>>>> 98ac6ddc
    sys.exit(-1)


TYPES = {
    "Accuracy": "long",
    "ASN": "integer",
    "Base64": "text",
    "Boolean": "boolean",
    "ClassificationType": "keyword",
    "DateTime": "date",
    "Float": "long",
    "FQDN": "text",
    "Integer": "integer",
    "IPAddress": "ip",
    "IPNetwork": "text",
    "JSON": "text",
    "JSONDict": "nested",
    "LowercaseString": "text",
    "Registry": "text",
    "String": "text",
    "UppercaseString": "text",
    "TLP": "text",
    "URL": "text"
}


def __mapping_properties_from_harmonization(properties):
    # perform your customization on mapping (if needed)
    del properties['extra']
    return properties


def mapping_properties_from_harmonization(harmonization, replacement_char):
    properties = dict()
    err = None

    for field, field_options in harmonization['event'].items():

        field = field.replace('.', replacement_char)

        if field_options['type'] in TYPES.keys():
            field_type = TYPES[field_options['type']]
        else:
            field_type = "text"  # fallback type
            err = -1

        properties[field] = dict(type=field_type)

    return __mapping_properties_from_harmonization(properties), err


def create_mapping(harmonization, index_type, replacement_char):

    config = {"enabled": False}

    properties, err = mapping_properties_from_harmonization(harmonization, replacement_char)

    data = {
        "mappings": {
            index_type: {
                "_all": config,
                "properties": properties
            }
        }
    }

    return data, err


def send_mapping(host, index, data):
    err = None
    response = None

    try:
        es = Elasticsearch([host], verify_certs=True)
        response = es.indices.create(index=index, ignore=400, body=data)
    except Exception:
        err = -1

    return response, err


def create_template(mapping, patterns=None):
    """
    Constructs an Elasticsearch index template from a given mapping.
    :param mapping: The mapping to use in the template.
    :param patterns: (Optional) A list of patterns for this template to match. Default: ["intelmq-*"]
    :return: A dict containing the new index template.
    """

    patterns = patterns or ["intelmq-*"]

    if len(patterns) > 1:
        print("[!] Notice: The template contains multiple index patterns ({}). "
              "Multiple index patterns are only supported on Elasticsearch >= 6.0.0."
              "If your Elasticsearch instance does not support multiple index patterns, "
              "only the first value ({}) will be used.".format(patterns, patterns[0]))

    template = {
        "index_patterns": patterns,
        "template": patterns[0],  # For backward compatibility with ES < 6.0.0. Ignored if ES >= 6.0.0
        # "settings": {
        #     "number_of_shards": 5,
        #     ...
        # },
        "mappings": mapping.get("mappings")
    }

    return template


def send_template(host, name, template):
    """
    Send a mapping template to Elasticsearch
    :param host: The Elasticsearch host
    :param name: The name to use for the template
    :param template: The template (as a dict) to send
    :return: response, err as returned by the Elasticsearch client.
    """
    err = None
    response = None

    try:
        es = Elasticsearch([host], verify_certs=True)
        response = es.indices.put_template(name=name, body=template)
    except:
        err = -1

    return response, err


if __name__ == "__main__":

    parser = argparse.ArgumentParser(
        description='Elastic Mapper tool',
    )

    parser.add_argument('--harmonization-file',
                        action="store",
                        dest="harmonization_file",
                        metavar="<filepath>",
                        required=True,
                        help='harmonization file')

    parser.add_argument('--harmonization-fallback',
                        action="store_true",
                        dest="harmonization_fallback",
                        required=False,
                        default=False,
                        help='harmonization fallback to `text` type')

    parser.add_argument('--host',
                        action="store",
                        dest="host",
                        metavar="<ip>",
                        required=False,
                        help='elasticsearch server IP')

    parser.add_argument('--index',
                        action="store",
                        dest="index",
                        default="intelmq",
                        required=False,
                        help='elasticsearch index name, or template name if using a template')

    parser.add_argument('--index-type',
                        action="store",
                        dest="index_type",
                        default="events",
                        required=False,
                        help='elasticsearch index type')

    parser.add_argument('--index-template',
                        action="store_true",
                        dest="index_template",
                        required=False,
                        default=False,
                        help='whether to store the mapping as a template for new indices')

    parser.add_argument('--replacement-char',
                        action="store",
                        dest="replacement_char",
                        default="_",
                        required=False,
                        help='replacement char for all fields (replace . with _ by default)')

    parser.add_argument('--output',
                        action="store",
                        dest="output",
                        metavar="<filepath>",
                        required=False,
                        help='write a copy of applied mapping or template to file')

    arguments = parser.parse_args()

    with open(arguments.harmonization_file) as fp:
        harmonization = json.load(fp)

    data, err = create_mapping(harmonization, arguments.index_type, arguments.replacement_char)

    if err:
        if arguments.harmonization_fallback:
            print("[-] Found a field type not recognizable by elasticmapper. Fallback to `text` type.", file=sys.stderr)
        else:
            print("[-] Found a field type not recognizable by elasticmapper.", file=sys.stderr)
            print("[-] Please fix elasticmapper or specify '--harmonization-fallback' parameter to use the fallback type `text`.", file=sys.stderr)
            print("[-] Supported field types by elasticmapper: %s" % ", ".join(TYPES.keys()), file=sys.stderr)
            sys.exit(-2)

    # Optionally construct an index template from the generated mapping
    if arguments.index_template:
        data = create_template(data)

    if arguments.output:
        with open(arguments.output, 'w') as fp:
            fp.write(json.dumps(data, indent=4))

        object_type = "Template" if arguments.index_template else "Mapping"
        print("[+] {} has been written to output file.".format(object_type))

    if arguments.host:

        if arguments.index_template:
            # Optionally, send the mapping as a template for new indices
            response, err = send_template(arguments.host, arguments.index, data)
        else:
            # Default - create a mapping for only one named index
            response, err = send_mapping(arguments.host, arguments.index, data)

        if err:
            print("\n[-] Could not send mapping to Elasticsearch.", file=sys.stderr)
            print("[-] Please check if host parameter is correct or if host is allowing connections to Elasticsearch REST API.", file=sys.stderr)
            sys.exit(-3)
        else:
            print("[+] Mapping has been sent to Elasticsearch.")
            print("[+] Elasticsearch Response:\n")
            print(response)
            print("")<|MERGE_RESOLUTION|>--- conflicted
+++ resolved
@@ -9,13 +9,8 @@
 
 try:
     from elasticsearch import Elasticsearch
-<<<<<<< HEAD
-except:
+except ImportError:
     print("[-] Please install Elasticsearch using the following command: 'pip install elasticsearch'.", file=sys.stderr)
-=======
-except ImportError:
-    print("[-] Please install ElasticSearch using the following command: 'pip install elasticsearch'.", file=sys.stderr)
->>>>>>> 98ac6ddc
     sys.exit(-1)
 
 
