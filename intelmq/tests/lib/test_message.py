--- conflicted
+++ resolved
@@ -15,19 +15,10 @@
 import intelmq.lib.message as message
 from intelmq.lib.utils import load_configuration
 
-<<<<<<< HEAD
-CONF = pkg_resources.resource_filename('intelmq', 'etc/harmonization.conf')
-
-
-def mocked_config(configuration_filepath):
-    return load_configuration(CONF)
-with mock.patch('intelmq.lib.utils.load_configuration', new=mocked_config):
-    import intelmq.lib.message as message  # noqa
-=======
 HARM = load_configuration(pkg_resources.resource_filename('intelmq',
                                                           'etc/harmonization.conf'))
->>>>>>> bc272d1f
-
+
+    import intelmq.lib.message as message  # noqa
 LOREM_BASE64 = 'bG9yZW0gaXBzdW0='
 DOLOR_BASE64 = 'ZG9sb3Igc2l0IGFtZXQ='
 FEED = {'feed.url': 'https://example.com/', 'feed.name': 'Lorem ipsum'}
