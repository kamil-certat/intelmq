# -*- coding: utf-8 -*-

import os
import unittest

import intelmq.lib.test as test
import intelmq.lib.utils as utils
from intelmq.bots.parsers.blueliv.parser_crimeserver import \
    BluelivCrimeserverParserBot

with open(os.path.join(os.path.dirname(__file__),
                       'test_parser_crimeserver.data')) as handle:
    EXAMPLE_FILE = handle.read()
EXAMPLE_LINES = EXAMPLE_FILE.splitlines()[1:-1]

EXAMPLE_REPORT = {"feed.name": "Blueliv Crimeserver",
                  "raw": utils.base64_encode(EXAMPLE_FILE),
                  "__type": "Report",
                  "time.observation": "2015-09-02T14:17:58+00:00"
                  }
EXAMPLE_EVENTS = [{
    "__type": "Event",
    "feed.name": "Blueliv Crimeserver",
    "classification.type": "malware",
<<<<<<< HEAD
    "raw": utils.base64_encode(EXAMPLE_LINES[0][:-1]),  # nopep8
=======
    'extra': '{"confidence": 4, "status": "ONLINE", "time_last_seen": '
               '"2015-12-09T04:43:29+0000", "time_updated": '
               '"2015-12-09T04:45:53+0000"}',
    "raw": "eyJjb25maWRlbmNlIjogNCwgImNvdW50cnkiOiAiVVMiLCAiZmlyc3RTZWVuQXQiOiAiMjAxNS0xMC0yMFQwNjoxNDowMCswMDAwIiwgImlwIjogIjE5OS4zNC4yMjguNTQiLCAibGFzdFNlZW5BdCI6ICIyMDE1LTEyLTA5VDA0OjQzOjI5KzAwMDAiLCAibGF0aXR1ZGUiOiAzNy43OTg5LCAibG9uZ2l0dWRlIjogLTEyMi4zOTg0LCAic3RhdHVzIjogIk9OTElORSIsICJ0eXBlIjogIk1BTFdBUkUiLCAidXBkYXRlZEF0IjogIjIwMTUtMTItMDlUMDQ6NDU6NTMrMDAwMCIsICJ1cmwiOiAiaHR0cDovL2FtaXJvc3RlcndlaWwud2VlYmx5LmNvbS91cGxvYWRzLzIvMy8yLzUvMjMyNTg1NzYvY29ycG9yYXRlX2VsZWFybmluZy5wZGYifQ==",  # nopep8
>>>>>>> 5e728c50
    "source.url": "http://amirosterweil.weebly.com/uploads/2/3/2/5/23258576/corporate_elearning.pdf",
    "time.source": "2015-12-09T04:43:29+00:00",
    "time.observation": "2015-09-02T14:17:58+00:00",
    "source.geolocation.cc": "US",
    "source.ip": "199.34.228.54"
    }, {
    "__type": "Event",
    "feed.name": "Blueliv Crimeserver",
    "classification.type": "phishing",
    "raw": utils.base64_encode(EXAMPLE_LINES[1][:-1]),  # nopep8
    "source.url": "http://mondeos-italo.com/store/apple/",
    "time.source": "2015-12-13T13:53:55+00:00",
    "time.observation": "2015-09-02T14:17:58+00:00",
    "source.geolocation.cc": "US",
    },{
    "__type": "Event",
    "feed.name": "Blueliv Crimeserver",
    "classification.type": "proxy",
    "raw": utils.base64_encode(EXAMPLE_LINES[2]),  # nopep8
    "source.tor_node": True,
    "time.source": "2015-12-13T17:26:23+00:00",
    "time.observation": "2015-12-13T17:26:23+00:00",
    "source.ip": "10.0.0.1"
}]


class TestBluelivCrimeserverParserBot(test.BotTestCase, unittest.TestCase):
    """
    A TestCase for BluelivCrimeserverParserBot.
    """

    @classmethod
    def set_bot(cls):
        cls.bot_reference = BluelivCrimeserverParserBot
        cls.default_input_message = EXAMPLE_REPORT

    def test_event(self):
        """ Test if correct Event has been produced. """
        self.run_bot()
        self.assertMessageEqual(0, EXAMPLE_EVENTS[0])
        self.assertMessageEqual(1, EXAMPLE_EVENTS[1])
        self.assertMessageEqual(2, EXAMPLE_EVENTS[2])

if __name__ == '__main__':  # pragma: no cover
    unittest.main()<|MERGE_RESOLUTION|>--- conflicted
+++ resolved
@@ -22,14 +22,10 @@
     "__type": "Event",
     "feed.name": "Blueliv Crimeserver",
     "classification.type": "malware",
-<<<<<<< HEAD
-    "raw": utils.base64_encode(EXAMPLE_LINES[0][:-1]),  # nopep8
-=======
-    'extra': '{"confidence": 4, "status": "ONLINE", "time_last_seen": '
-               '"2015-12-09T04:43:29+0000", "time_updated": '
+    "raw": utils.base64_encode(EXAMPLE_LINES[0][:-1]),
+    'extra': '{"confidence": 4, "status": "ONLINE", "time_first_seen": '
+               '"2015-10-20T06:14:00+0000", "time_updated": '
                '"2015-12-09T04:45:53+0000"}',
-    "raw": "eyJjb25maWRlbmNlIjogNCwgImNvdW50cnkiOiAiVVMiLCAiZmlyc3RTZWVuQXQiOiAiMjAxNS0xMC0yMFQwNjoxNDowMCswMDAwIiwgImlwIjogIjE5OS4zNC4yMjguNTQiLCAibGFzdFNlZW5BdCI6ICIyMDE1LTEyLTA5VDA0OjQzOjI5KzAwMDAiLCAibGF0aXR1ZGUiOiAzNy43OTg5LCAibG9uZ2l0dWRlIjogLTEyMi4zOTg0LCAic3RhdHVzIjogIk9OTElORSIsICJ0eXBlIjogIk1BTFdBUkUiLCAidXBkYXRlZEF0IjogIjIwMTUtMTItMDlUMDQ6NDU6NTMrMDAwMCIsICJ1cmwiOiAiaHR0cDovL2FtaXJvc3RlcndlaWwud2VlYmx5LmNvbS91cGxvYWRzLzIvMy8yLzUvMjMyNTg1NzYvY29ycG9yYXRlX2VsZWFybmluZy5wZGYifQ==",  # nopep8
->>>>>>> 5e728c50
     "source.url": "http://amirosterweil.weebly.com/uploads/2/3/2/5/23258576/corporate_elearning.pdf",
     "time.source": "2015-12-09T04:43:29+00:00",
     "time.observation": "2015-09-02T14:17:58+00:00",
@@ -39,16 +35,20 @@
     "__type": "Event",
     "feed.name": "Blueliv Crimeserver",
     "classification.type": "phishing",
-    "raw": utils.base64_encode(EXAMPLE_LINES[1][:-1]),  # nopep8
+    "raw": utils.base64_encode(EXAMPLE_LINES[1][:-1]),
+    "extra": '{"status": "ONLINE", "time_first_seen": '
+             '"2015-07-04T17:08:23+0000", "time_updated": '
+             '"2015-12-13T13:55:54+0000"}',
     "source.url": "http://mondeos-italo.com/store/apple/",
     "time.source": "2015-12-13T13:53:55+00:00",
     "time.observation": "2015-09-02T14:17:58+00:00",
     "source.geolocation.cc": "US",
-    },{
+    }, {
     "__type": "Event",
     "feed.name": "Blueliv Crimeserver",
+    "extra": '{"status": "ONLINE"}',
     "classification.type": "proxy",
-    "raw": utils.base64_encode(EXAMPLE_LINES[2]),  # nopep8
+    "raw": utils.base64_encode(EXAMPLE_LINES[2]),
     "source.tor_node": True,
     "time.source": "2015-12-13T17:26:23+00:00",
     "time.observation": "2015-12-13T17:26:23+00:00",
