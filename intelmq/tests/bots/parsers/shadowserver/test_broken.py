--- conflicted
+++ resolved
@@ -30,14 +30,12 @@
            "time.observation": "2015-01-01T00:00:00+00:00",
            "extra.file_name": "2020.wrong-filename.csv",
            }
-<<<<<<< HEAD
+
 REPORT5 = {"raw": utils.base64_encode('timestamp,ip,protocol,port,severity\n2018-08-01T00:00:00+00,127.0.0.1,tcp,7000,critical'),
            "__type": "Report",
            "time.observation": "2023-10-16T00:00:00+00:00",
            "extra.file_name": "2023-10-16-test_afs-test-test.csv",
            }
-=======
->>>>>>> 46f2ca77
 
 
 class TestShadowserverParserBot(test.BotTestCase, unittest.TestCase):
