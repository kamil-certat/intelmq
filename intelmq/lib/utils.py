--- conflicted
+++ resolved
@@ -20,7 +20,6 @@
 import sys
 import traceback
 
-import pkg_resources
 from typing import Sequence, Union
 
 import intelmq
@@ -150,16 +149,7 @@
     Load JSON configuration file.
 
     Parameters:
-<<<<<<< HEAD
-        configuration_filepath:
-            Path to JSON file to load. If file does not exist, and the path begins
-            with CONFIG_DIR (`/opt/intelmq/etc` by default), the file from it's
-            package data is used.
-=======
-    -----------
-    configuration_filepath : string
-        Path to JSON file to load.
->>>>>>> f29ef52c
+        configuration_filepath: Path to JSON file to load.
 
     Returns:
         config: Parsed configuration
@@ -209,9 +199,9 @@
     Returns a logger instance logging to file and sys.stderr or other stream.
 
     Parameters:
-<<<<<<< HEAD
         name: filename for logfile or string preceding lines in stream
         log_path: Path to log directory, defaults to DEFAULT_LOGGING_PATH
+            If False, nothing is logged to files.
         log_level: default is "DEBUG"
         stream: By default (None), stderr will be used, stream objects can be
             given. If False, stream output is not used.
@@ -219,23 +209,6 @@
             If False (default), FileHandler will be used. Otherwise either a list/
             tuple with address and UDP port are expected, e.g. `["localhost", 514]`
             or a string with device name, e.g. `"/dev/log"`.
-=======
-    -----------
-    name : string
-        filename for logfile or string preceding lines in stream
-    log_path : string
-        Path to log directory, defaults to DEFAULT_LOGGING_PATH
-        If False, nothing is logged to files.
-    log_level : string
-        default is "DEBUG"
-    stream : object
-        By default (None), stderr will be used, stream objects can be
-        given. If False, stream output is not used.
-    syslog: boolean, list/tuple, string
-        If False (default), FileHandler will be used. Otherwise either a list/
-        tuple with address and UDP port are expected, e.g. `["localhost", 514]`
-        or a string with device name, e.g. `"/dev/log"`.
->>>>>>> f29ef52c
 
     Returns:
         logger: An instance of logging.Logger
