--- conflicted
+++ resolved
@@ -2,12 +2,8 @@
 import time
 import warnings
 from itertools import chain
-<<<<<<< HEAD
 from typing import Optional, Union
-=======
-from typing import Dict, Optional, Union
 import ssl
->>>>>>> 4262916d
 
 import redis
 
