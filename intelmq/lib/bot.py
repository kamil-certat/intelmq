# SPDX-FileCopyrightText: 2014 Tomás Lima
#
# SPDX-License-Identifier: AGPL-3.0-or-later

# -*- coding: utf-8 -*-
"""
The bot library has the base classes for all bots.
  * Bot: generic base class for all kind of bots
  * CollectorBot: base class for collectors
  * ParserBot: base class for parsers
"""
import argparse
import atexit
import csv
import fcntl
import inspect
import io
import json
import logging
import os
import re
import signal
import sys
import threading
import time
import traceback
import types
import warnings
from collections import defaultdict
from datetime import datetime, timedelta
from typing import Any, List, Optional, Union

import psutil

import intelmq.lib.message as libmessage
from intelmq import (DEFAULT_LOGGING_PATH,
                     HARMONIZATION_CONF_FILE,
                     RUNTIME_CONF_FILE, __version__)
from intelmq.lib import cache, exceptions, utils
from intelmq.lib.pipeline import PipelineFactory, Pipeline
from intelmq.lib.utils import RewindableFileHandle, base64_decode
from intelmq.lib.datatypes import *

__all__ = ['Bot', 'CollectorBot', 'ParserBot', 'OutputBot', 'ExpertBot']
ALLOWED_SYSTEM_PARAMETERS = {'enabled', 'run_mode', 'group', 'description', 'module', 'name'}
# The first two keys are only used by the IntelMQ Manager and can be ignored, the last just contains the runtime parameters and is handled separately
IGNORED_SYSTEM_PARAMETERS = {'groupname', 'bot_id', 'parameters'}


class Bot(object):
    """ Not to be reset when initialized again on reload. """
    __current_message: Optional[libmessage.Message] = None
    __message_counter_delay: timedelta = timedelta(seconds=2)
    __stats_cache: cache.Cache = None

    # Bot is capable of SIGHUP delaying
    _sighup_delay: bool = True
    # From the runtime configuration
    enabled: bool = True
    run_mode: str = "continuous"
    description: Optional[str] = None
    group: Optional[str] = None
    module = None
    name: Optional[str] = None
    # Imported from the legacy defaults.conf
    accuracy: int = 100
    destination_pipeline_broker: str = "redis"
    destination_pipeline_db: int = 2
    destination_pipeline_host: str = "127.0.0.1"
    destination_pipeline_password: Optional[str] = None
    destination_pipeline_port: int = 6379
    destination_queues: dict = {}
    error_dump_message: bool = True
    error_log_exception: bool = True
    error_log_message: bool = False
    error_max_retries: int = 3
    error_procedure: str = "pass"
    error_retry_delay: int = 15
    http_proxy: Optional[str] = None
    http_timeout_max_tries: int = 3
    http_timeout_sec: int = 30
    http_user_agent: str = "Mozilla/5.0 (Windows NT 6.1) AppleWebKit/537.36 (KHTML, like Gecko) Chrome/41.0.2228.0 Safari/537.36"
    http_verify_cert: Union[bool, str] = True
    https_proxy: Optional[str] = None
    instances_threads: int = 0
    load_balance: bool = False
    log_processed_messages_count: int = 500
    log_processed_messages_seconds: int = 900
    logging_handler: str = "file"
    logging_level: str = "INFO"
    logging_path: str = "/opt/intelmq/var/log/"
    logging_syslog: str = "/dev/log"
    process_manager: str = "intelmq"
    rate_limit: int = 0
    source_pipeline_broker: str = "redis"
    source_pipeline_db: int = 2
    source_pipeline_host: str = "127.0.0.1"
    source_pipeline_password: Optional[str] = None
    source_pipeline_port: int = 6379
    source_queue: Optional[str] = None
    ssl_ca_certificate: Optional[str] = None
    statistics_database: int = 3
    statistics_host: str = "127.0.0.1"
    statistics_password: Optional[str] = None
    statistics_port: int = 6379

    _message_processed_verb: str = 'Processed'

    # True for (non-main) threads of a bot instance
    is_multithreaded: bool = False
    # True if the bot is thread-safe and it makes sense
    _is_multithreadable: bool = True
    # Collectors with an empty process() should set this to true, prevents endless loops (#1364)
    _collector_empty_process: bool = False

    _harmonization: dict = {}

    def __init__(self, bot_id: str, start: bool = False, sighup_event=None,
                 disable_multithreading: bool = None):

        self.__log_buffer: list = []

        self.__error_retries_counter: int = 0
        self.__source_pipeline: Optional[Pipeline] = None
        self.__destination_pipeline: Optional[Pipeline] = None
        self.logger = None

        self.__message_counter = {"since": 0,  # messages since last logging
                                  "start": None,  # last login time
                                  "success": 0,  # total number since the beginning
                                  "failure": 0,  # total number since the beginning
                                  "stats_timestamp": datetime.now(),  # stamp of last report to redis
                                  "path": defaultdict(int),  # number of messages sent to queues since last report to redis
                                  "path_total": defaultdict(int)  # number of messages sent to queues since beginning
                                  }

        try:
            version_info = sys.version.splitlines()[0].strip()
            self.__log_buffer.append(('info',
                                      '{bot} initialized with id {id} and intelmq {intelmq}'
                                      ' and python {python} as process {pid}.'
                                      ''.format(bot=self.__class__.__name__,
                                                id=bot_id, python=version_info,
                                                pid=os.getpid(), intelmq=__version__)))
            self.__log_buffer.append(('debug', 'Library path: %r.' % __file__))
            if not utils.drop_privileges():
                raise ValueError('IntelMQ must not run as root. Dropping privileges did not work.')

            self.__load_defaults_configuration()

            self.__bot_id_full, self.__bot_id, self.__instance_id = self.__check_bot_id(bot_id)
            if self.__instance_id:
                self.is_multithreaded = True
            self.__init_logger()
        except Exception:
            self.__log_buffer.append(('critical', traceback.format_exc()))
            self.stop()
        else:
            for line in self.__log_buffer:
                getattr(self.logger, line[0])(line[1])

        try:
            self.logger.info('Bot is starting.')
            self.__load_runtime_configuration()

            broker = self.source_pipeline_broker.title()
            if broker != 'Amqp':
                self._is_multithreadable = False

            """ Multithreading """
            if (self.instances_threads > 1 and not self.is_multithreaded and
               self._is_multithreadable and not disable_multithreading):
                self.logger.handlers = []
                num_instances = int(self.instances_threads)
                instances = []
                sighup_events = []

                def handle_sighup_signal_threading(signum: int,
                                                   stack: Optional[object]):
                    for event in sighup_events:
                        event.set()

                signal.signal(signal.SIGHUP, handle_sighup_signal_threading)

                for i in range(num_instances):
                    sighup_events.append(threading.Event())
                    threadname = '%s.%d' % (bot_id, i)
                    instances.append(threading.Thread(target=self.__class__,
                                                      kwargs={'bot_id': threadname,
                                                              'start': True,
                                                              'sighup_event': sighup_events[-1]},
                                                      name=threadname,
                                                      daemon=False))
                    instances[i].start()
                for i, thread in enumerate(instances):
                    thread.join()
                return
            elif (getattr(self, 'instances_threads', 1) > 1 and
                  not self._is_multithreadable):
                self.logger.error('Multithreading is configured, but is not '
                                  'available for this bot. Look at the FAQ '
                                  'for a list of reasons for this. '
                                  'https://intelmq.readthedocs.io/en/latest/user/FAQ.html'
                                  '#multithreading-is-not-available-for-this-bot')
            elif (getattr(self, 'instances_threads', 1) > 1 and
                  disable_multithreading):
                self.logger.warning('Multithreading is configured, but is not '
                                    'available for interactive runs.')

            self.__load_harmonization_configuration()

            self._parse_common_parameters()

            super().__init__()
            self.__connect_pipelines()
            self.init()

            if not self.__instance_id:
                self.__sighup = threading.Event()
                signal.signal(signal.SIGHUP, self.__handle_sighup_signal)
                # system calls should not be interrupted, but restarted
                signal.siginterrupt(signal.SIGHUP, False)
                signal.signal(signal.SIGTERM, self.__handle_sigterm_signal)
                signal.signal(signal.SIGINT, self.__handle_sigterm_signal)
            else:
                self.__sighup = sighup_event

                @atexit.register
                def catch_shutdown():
                    self.stop()
        except Exception as exc:
            if self.error_log_exception:
                self.logger.exception('Bot initialization failed.')
            else:
                self.logger.error(utils.error_message_from_exc(exc))
                self.logger.error('Bot initialization failed.')

            self.stop()
            raise
        self.logger.info("Bot initialization completed.")

        self.__stats_cache = cache.Cache(host=self.statistics_host,
                                         port=self.statistics_port,
                                         db=int(self.statistics_database),
                                         password=self.statistics_password,
                                         ttl=None,
                                         )
        if start:
            self.start()

    @property
    def harmonization(self):
        return self._harmonization

    def __handle_sigterm_signal(self, signum: int, stack: Optional[object]):
        """
        Calls when a SIGTERM is received. Stops the bot.
        """
        self.logger.info("Received SIGTERM.")
        self.stop(exitcode=0)

    def __handle_sighup_signal(self, signum: int, stack: Optional[object]):
        """
        Called when signal is received and postpone.
        """
        self.__sighup.set()
        if not self._sighup_delay:
            self.__handle_sighup()
        else:
            self.logger.info('Received SIGHUP, initializing again later.')

    def __handle_sighup(self):
        """
        Handle SIGHUP.
        """
        if not self.__sighup.is_set():
            return False
        self.logger.info('Handling SIGHUP, initializing again now.')
        self.__disconnect_pipelines()
        try:
            self.shutdown()  # disconnects, stops threads etc
        except Exception:
            self.logger.exception('Error during shutdown of bot.')
        self.logger.handlers = []  # remove all existing handlers
        self.__sighup.clear()
        self.__init__(self.__bot_id_full, sighup_event=self.__sighup)

    def init(self):
        pass

    def shutdown(self):
        pass

    def start(self, starting: bool = True, error_on_pipeline: bool = True,
              error_on_message: bool = False, source_pipeline: Optional[str] = None,
              destination_pipeline: Optional[str] = None):

        self.__source_pipeline = source_pipeline
        self.__destination_pipeline = destination_pipeline

        while True:
            try:
                if not starting and (error_on_pipeline or error_on_message):
                    self.logger.info('Bot will continue in %s seconds.',
                                     self.error_retry_delay)
                    time.sleep(self.error_retry_delay)

                starting: bool = False
                error_on_message: bool = False
                message_to_dump: Optional[dict] = None

                if error_on_pipeline:
                    try:
                        self.__connect_pipelines()
                    except Exception as exc:
                        raise exceptions.PipelineError(exc)
                    else:
                        error_on_pipeline = False

                self.__handle_sighup()
                self.process()
                self.__error_retries_counter = 0  # reset counter

            except exceptions.PipelineError as exc:
                error_on_pipeline = True

                if self.error_log_exception:
                    self.logger.exception('Pipeline failed.')
                else:
                    self.logger.error(utils.error_message_from_exc(exc))
                    self.logger.error('Pipeline failed.')
                self.__disconnect_pipelines()

            except exceptions.DecodingError as exc:
                self.logger.exception('Could not decode message from pipeline. No retries useful.')

                # ensure that we do not re-process the faulty message
                self.__error_retries_counter = self.error_max_retries + 1
                error_on_message = sys.exc_info()

                message_to_dump = exc.object

            except exceptions.InvalidValue as exc:
                self.logger.exception('Found an invalid value that violates the harmonization rules.')

                # ensure that we do not re-process the faulty message
                self.__error_retries_counter = self.error_max_retries + 1
                error_on_message = sys.exc_info()

                message_to_dump = exc.object

            except Exception as exc:
                # in case of serious system issues, exit immediately
                if isinstance(exc, MemoryError):
                    self.logger.exception('Out of memory. Exit immediately. Reason: %r.' % exc.args[0])
                    self.stop()
                elif isinstance(exc, (IOError, OSError)) and exc.errno == 28:
                    self.logger.exception('Out of disk space. Exit immediately.')
                    self.stop()

                error_on_message = sys.exc_info()

                if self.error_log_exception:
                    self.logger.exception("Bot has found a problem.")
                else:
                    self.logger.error(utils.error_message_from_exc(exc))
                    self.logger.error("Bot has found a problem.")

                if self.error_log_message:
                    # Print full message if explicitly requested by config
                    self.logger.info("Current Message(event): %r.",
                                     self.__current_message)

                # In case of permanent failures, stop now
                if isinstance(exc, exceptions.ConfigurationError):
                    self.stop()

            except KeyboardInterrupt:
                self.logger.info("Received KeyboardInterrupt.")
                self.stop(exitcode=0)

            finally:
                do_rate_limit: bool = False

                if error_on_message or error_on_pipeline:
                    self.__message_counter["failure"] += 1
                    self.__error_retries_counter += 1

                    # reached the maximum number of retries
                    if (self.__error_retries_counter >
                            self.error_max_retries):

                        if error_on_message:

                            if self.error_dump_message:
                                error_traceback = traceback.format_exception(*error_on_message)
                                self._dump_message(error_traceback,
                                                   message=message_to_dump if message_to_dump else self.__current_message)
                            else:
                                warnings.warn("Message will be removed from the pipeline and not dumped to the disk. "
                                              "Set `error_dump_message` to true to save the message on disk. "
                                              "This warning is only shown once in the runtime of a bot.")
                            if '_on_error' in self.destination_queues:
                                self.send_message(self.__current_message, path='_on_error')

                            if message_to_dump or self.__current_message:
                                self.acknowledge_message()

                            # when bot acknowledge the message,
                            # don't need to wait again
                            error_on_message = False

                        # run_mode: scheduled
                        if self.run_mode == 'scheduled':
                            self.logger.info('Shutting down scheduled bot.')
                            self.stop(exitcode=0)

                        # error_procedure: stop
                        elif self.error_procedure == "stop":
                            self.stop()

                        # error_procedure: pass
                        elif not error_on_pipeline:
                            self.__error_retries_counter = 0  # reset counter
                            do_rate_limit = True
                        # error_procedure: pass and pipeline problem
                        else:
                            # retry forever, see https://github.com/certtools/intelmq/issues/1333
                            # https://lists.cert.at/pipermail/intelmq-users/2018-October/000085.html
                            pass
                else:
                    self.__message_counter["success"] += 1
                    do_rate_limit = True

                    # no errors, check for run mode: scheduled
                    if self.run_mode == 'scheduled':
                        self.logger.info('Shutting down scheduled bot.')
                        self.stop(exitcode=0)

                if getattr(self, 'testing', False):
                    self.logger.debug('Testing environment detected, returning now.')
                    return

                # Do rate_limit at the end on success and after the retries
                # counter has been reset: https://github.com/certtools/intelmq/issues/1431
                if do_rate_limit:
                    if self.rate_limit and self.run_mode != 'scheduled':
                        self.__sleep()
                    if self._collector_empty_process and self.run_mode != 'scheduled':
                        self.__sleep(1, log=False)

            self.__stats()
            self.__handle_sighup()

    def __stats(self, force: bool = False):
        """
        Flush stats to redis

        Only all self.__message_counter_delay (2 seconds), or with force=True
        """

        if not (force or datetime.now() - self.__message_counter["stats_timestamp"] > self.__message_counter_delay):
            return
        if not self.__stats_cache:
            # Cache not yet initialized, e.g. error in init
            return

        try:
            for path, n in self.__message_counter["path"].items():
                # current queue traffic
                self.__stats_cache.set(".".join((self.__bot_id_full, "temporary", path)), n, ttl=2)
                self.__message_counter["path_total"][path] += n
                self.__message_counter["path"][path] = 0
            for path, total in self.__message_counter["path_total"].items():
                # total queue traffic
                self.__stats_cache.set(".".join((self.__bot_id_full, "total", path)), total)
            self.__stats_cache.set(".".join((self.__bot_id_full, "stats", "success")),
                                   self.__message_counter["success"])
            self.__stats_cache.set(".".join((self.__bot_id_full, "stats", "failure")),
                                   self.__message_counter["failure"])
            self.__message_counter["stats_timestamp"] = datetime.now()
        except Exception:
            self.logger.debug('Failed to write statistics to cache, check your `statistics_*` settings.', exc_info=True)

    def __sleep(self, remaining: Optional[float] = None, log: bool = True):
        """
        Sleep handles interrupts and changed rate_limit-parameter.

        time.sleep is stopped by signals such as SIGHUP. As rate_limit could
        have been changed, we initialize again and continue to sleep, if
        necessary at all.

        Parameters:
            remaining: Time to sleep. 'rate_limit' parameter by default if None
            log: Log the remaining sleep time, default: True
        """
        starttime = time.time()
        if remaining is None:
            remaining = self.rate_limit

        while remaining > 0:
            if log:
                self.logger.info("Idling for {:.1f}s ({}) now.".format(remaining,
                                                                       utils.seconds_to_human(remaining)))
            time.sleep(remaining)
            self.__handle_sighup()
            remaining = self.rate_limit - (time.time() - starttime)

    def stop(self, exitcode: int = 1):
        if not self.logger:
            print('Could not initialize logger, only logging to stdout.')
        try:
            self.shutdown()
        except Exception:
            if self.logger:
                self.logger.exception('Error during shutdown of bot.')
            else:  # logger not yet initialized
                print('Error during shutdown of bot.')

        if self.__message_counter["since"]:
            if self.logger:
                self.logger.info("%s %d messages since last logging.",
                                 self._message_processed_verb,
                                 self.__message_counter["since"])
            else:
                print("%s %d messages since last logging." % (self._message_processed_verb,
                                                              self.__message_counter["since"]))

        self.__stats(force=True)
        self.__disconnect_pipelines()

        if self.logger:
            self.logger.info("Bot stopped.")
            logging.shutdown()
        else:
            self.__log_buffer.append(('info', 'Bot stopped.'))
            self.__print_log_buffer()

        if not getattr(self, 'testing', False):
            sys.exit(exitcode)

    def __print_log_buffer(self):
        for level, message in self.__log_buffer:
            if self.logger:
                getattr(self.logger, level)(message)
            if level in ['WARNING', 'ERROR', 'critical']:
                print(level.upper(), '-', message, file=sys.stderr)
            else:
                print(level.upper(), '-', message)
        self.__log_buffer = []

    def __check_bot_id(self, name: str):
        res = re.fullmatch(r'([0-9a-zA-Z\-]+)(\.[0-9]+)?', name)
        if res:
            if not (res.group(2) and threading.current_thread() == threading.main_thread()):
                return name, res.group(1), res.group(2)[1:] if res.group(2) else None
        self.__log_buffer.append(('error',
                                  "Invalid bot id, must match '"
                                  r"[^0-9a-zA-Z\-]+'."))
        self.stop()

    def __connect_pipelines(self):
        pipeline_args = {key: getattr(self, key) for key in dir(self) if not inspect.ismethod(getattr(self, key)) and (key.startswith('source_pipeline_') or key.startswith('destination_pipeline'))}
        if self.source_queue is not None:
            self.logger.debug("Loading source pipeline and queue %r.", self.source_queue)
            self.__source_pipeline = PipelineFactory.create(logger=self.logger,
                                                            direction="source",
                                                            queues=self.source_queue,
                                                            pipeline_args=pipeline_args,
                                                            load_balance=self.load_balance,
                                                            is_multithreaded=self.is_multithreaded)

            self.__source_pipeline.connect()
            self.__current_message = None
            self.logger.debug("Connected to source queue.")

        if self.destination_queues:
            self.logger.debug("Loading destination pipeline and queues %r.", self.destination_queues)
            self.__destination_pipeline = PipelineFactory.create(logger=self.logger,
                                                                 direction="destination",
                                                                 queues=self.destination_queues,
                                                                 pipeline_args=pipeline_args,
                                                                 load_balance=self.load_balance,
                                                                 is_multithreaded=self.is_multithreaded)

            self.__destination_pipeline.connect()
            self.logger.debug("Connected to destination queues.")
        else:
            self.logger.debug("No destination queues to load.")

    def __disconnect_pipelines(self):
        """ Disconnecting pipelines. """
        if self.__source_pipeline:
            self.__source_pipeline.disconnect()
            self.__source_pipeline = None
            self.logger.debug("Disconnected from source pipeline.")
        if self.__destination_pipeline:
            self.__destination_pipeline.disconnect()
            self.__destination_pipeline = None
            self.logger.debug("Disconnected from destination pipeline.")

    def send_message(self, *messages, path: str = "_default", auto_add=None,
                     path_permissive: bool = False):
        """
        Parameters:
            messages: Instances of intelmq.lib.message.Message class
            auto_add: ignored
            path_permissive: If true, do not raise an error if the path is
                not configured
        """
        for message in messages:
            if not message:
                self.logger.warning("Ignoring empty message at sending. Possible bug in bot.")
                continue
            if not self.__destination_pipeline:
                raise exceptions.ConfigurationError('pipeline', 'No destination pipeline given, '
                                                                'but needed')

            self.logger.debug("Sending message to path %r.", path)
            self.__message_counter["since"] += 1
            self.__message_counter["path"][path] += 1
            if not self.__message_counter["start"]:
                self.__message_counter["start"] = datetime.now()
            if self.__message_counter["since"] % self.log_processed_messages_count == 0 or \
                    datetime.now() - self.__message_counter["start"] > self.__log_processed_messages_seconds:
                self.logger.info("%s %d messages since last logging.",
                                 self._message_processed_verb,
                                 self.__message_counter["since"])
                self.__message_counter["since"] = 0
                self.__message_counter["start"] = datetime.now()

            raw_message = libmessage.MessageFactory.serialize(message)
            self.__destination_pipeline.send(raw_message, path=path,
                                             path_permissive=path_permissive)

    def receive_message(self) -> libmessage.Message:
        """


        If the bot is reloaded when waiting for an incoming message, the received message
        will be rejected to the pipeline in the first place to get to a clean state.
        Then, after reloading, the message will be retrieved again.
        """
        if self.__current_message:
            self.logger.debug("Reusing existing current message as incoming.")
            return self.__current_message

        self.logger.debug('Waiting for incoming message.')
        message = None
        while not message:
            message = self.__source_pipeline.receive()
            if not message:
                self.logger.warning('Empty message received. Some previous bot sent invalid data.')
                self.__handle_sighup()
                continue

        # * handle a sighup which happened during blocking read
        # * re-queue the message before reloading
        #   https://github.com/certtools/intelmq/issues/1438
        if self.__sighup.is_set():
            self.__source_pipeline.reject_message()
            self.__handle_sighup()
            return self.receive_message()

        try:
            self.__current_message = libmessage.MessageFactory.unserialize(message,
                                                                           harmonization=self.harmonization)
        except exceptions.InvalidKey as exc:
            # In case a incoming message is malformed an does not conform with the currently
            # loaded harmonization, stop now as this will happen repeatedly without any change
            raise exceptions.ConfigurationError('harmonization', exc.args[0])

        if self.logger.isEnabledFor(logging.DEBUG):
            if 'raw' in self.__current_message and len(self.__current_message['raw']) > 400:
                tmp_msg = self.__current_message.to_dict(hierarchical=False)
                tmp_msg['raw'] = tmp_msg['raw'][:397] + '...'
            else:
                tmp_msg = self.__current_message
            self.logger.debug('Received message %r.', tmp_msg)

        return self.__current_message

    def acknowledge_message(self):
        """
        Acknowledges that the last message has been processed, if any.

        For bots without source pipeline (collectors), this is a no-op.
        """
        if self.__source_pipeline:
            self.__source_pipeline.acknowledge()

        # free memory of last message
        self.__current_message = None

    def _dump_message(self, error_traceback, message: dict):
        if message is None or getattr(self, 'testing', False):
            return

        self.logger.info('Dumping message to dump file.')

        dump_file = os.path.join(self.logging_path, self.__bot_id + ".dump")

        timestamp = datetime.utcnow()
        timestamp: str = timestamp.isoformat()
        new_dump_data: dict = {}
        new_dump_data[timestamp]: dict = {}
        new_dump_data[timestamp]["bot_id"] = self.__bot_id
        new_dump_data[timestamp]["source_queue"] = self.source_queue
        new_dump_data[timestamp]["traceback"] = error_traceback

        if isinstance(message, bytes):
            # decoding errors
            new_dump_data[timestamp]["message"] = utils.base64_encode(message)
            new_dump_data[timestamp]["message_type"] = 'base64'
        else:
            new_dump_data[timestamp]["message"] = message.serialize()

        if os.path.exists(dump_file):
            # existing dump
            mode = 'r+'
        else:
            # new dump file
            mode = 'w'
        with open(dump_file, mode) as fp:
            for i in range(60):
                try:
                    fcntl.flock(fp, fcntl.LOCK_EX | fcntl.LOCK_NB)
                except BlockingIOError:
                    if i == 0:
                        self.logger.warning('Dump file is locked, waiting up to 60s.')
                    time.sleep(1)
                else:
                    break
            else:
                raise ValueError('Dump file was locked for more than 60s, giving up now.')
            if mode == 'r+':
                dump_data = json.load(fp)
                dump_data.update(new_dump_data)
            else:
                dump_data = new_dump_data

            fp.seek(0)

            json.dump(dump_data, fp, indent=4, sort_keys=True)

        self.logger.debug('Message dumped.')

    def __load_defaults_configuration(self):
        config = utils.get_global_settings()

        setattr(self, 'logging_path', DEFAULT_LOGGING_PATH)

        for option, value in config.items():
            setattr(self, option, value)
            self.__log_configuration_parameter("defaults", option, value)

        self.__log_processed_messages_seconds = timedelta(seconds=self.log_processed_messages_seconds)

    def __load_runtime_configuration(self):
        self.logger.debug("Loading runtime configuration from %r.", RUNTIME_CONF_FILE)
        config = utils.load_configuration(RUNTIME_CONF_FILE)
        reinitialize_logging = False

        if self.__bot_id in config:
            params = config[self.__bot_id]
            for key, value in params.items():
                if key in ALLOWED_SYSTEM_PARAMETERS and value:
                    self.__log_configuration_parameter("system", key, value)
                    setattr(self, key, value)
                elif key not in IGNORED_SYSTEM_PARAMETERS:
                    self.logger.warning('Ignoring disallowed system parameter %r.',
                                        key)
            for option, value in params.get('parameters', {}).items():
                setattr(self, option, value)
                self.__log_configuration_parameter("runtime", option, value)
                if option.startswith('logging_'):
                    reinitialize_logging = True
        else:
            self.logger.warning('Bot ID %r not found in runtime configuration - could not load any parameters.',
                                self.__bot_id)

        intelmq_environment = [elem for elem in os.environ if elem.startswith('INTELMQ_')]
        for elem in intelmq_environment:
            option = elem[8:].lower()
            value = os.environ[elem]
            # do some conversions:
            if value == 'True':
                value = True
            elif value == 'False':
                value = False
            elif value.isnumeric():
                value = int(value)

            setattr(self, option, value)
            self.__log_configuration_parameter("environment", option, value)

            if option.startswith('logging_'):
                reinitialize_logging = True

        if reinitialize_logging:
            self.logger.handlers = []  # remove all existing handlers
            self.__init_logger()

        # The default source_queue should be "{bot-id}-queue",
        # but this can be overridden
        if self.source_queue is None:
            self.source_queue = f"{self.__bot_id}-queue"

    def __init_logger(self):
        """
        Initialize the logger.
        """
        if self.logging_handler == 'syslog':
            syslog = self.logging_syslog
        else:
            syslog = False
        self.logger = utils.log(self.__bot_id_full, syslog=syslog,
                                log_path=self.logging_path,
                                log_level=self.logging_level,
                                log_max_size=getattr(self, "logging_max_size", 0),
                                log_max_copies=getattr(self, "logging_max_copies", None))

    def __log_configuration_parameter(self, config_name: str, option: str, value: Any):
        if "password" in option or "token" in option:
            value = "HIDDEN"

        message = "{} configuration: parameter {!r} loaded with value {!r}." \
            .format(config_name.title(), option, value)

        if self.logger:
            self.logger.debug(message)
        else:
            self.__log_buffer.append(("debug", message))

    def __load_harmonization_configuration(self):
        self.logger.debug("Loading Harmonization configuration from %r.", HARMONIZATION_CONF_FILE)
        self._harmonization = utils.load_configuration(HARMONIZATION_CONF_FILE)

    def new_event(self, *args, **kwargs):
        return libmessage.Event(*args, harmonization=self.harmonization, **kwargs)

    @classmethod
    def run(cls, parsed_args=None):

        if not parsed_args:
            parsed_args = cls._create_argparser().parse_args()

        if not parsed_args.bot_id:
            sys.exit('No bot ID given.')

        instance = cls(parsed_args.bot_id)
        if not instance.is_multithreaded:
            instance.start()

    def set_request_parameters(self):
        self.http_header: dict = getattr(self, 'http_header', {})
        self.http_verify_cert: bool = getattr(self, 'http_verify_cert', True)
        self.ssl_client_cert: Optional[str] = getattr(self, 'ssl_client_certificate', None)

        if (hasattr(self, 'http_username') and
                hasattr(self, 'http_password') and
                self.http_username):
            self.auth = (self.http_username,
                         self.http_password)
        else:
            self.auth = None

        if self.http_proxy and self.https_proxy:
            self.proxy = {'http': self.http_proxy,
                          'https': self.https_proxy}
        elif self.http_proxy or self.https_proxy:
            self.logger.warning('Only %s_proxy seems to be set.'
                                'Both http and https proxies must be set.',
                                'http' if self.http_proxy else 'https')
            self.proxy = {}
        else:
            self.proxy = {}

        self.http_timeout_sec: Optional[int] = getattr(self, 'http_timeout_sec', None)
        self.http_timeout_max_tries: int = getattr(self, 'http_timeout_max_tries', 1)
        # Be sure this is always at least 1
        self.http_timeout_max_tries = self.http_timeout_max_tries if self.http_timeout_max_tries >= 1 else 1

        self.http_header['User-agent'] = self.http_user_agent

    @staticmethod
    def check(parameters: dict) -> Optional[List[List[str]]]:
        """
        The bot's own check function can perform individual checks on it's
        parameters.
        `init()` is *not* called before, this is a staticmethod which does not
        require class initialization.

        Parameters:
            parameters: Bot's parameters, defaults and runtime merged together

        Returns:
            output: None or a list of [log_level, log_message] pairs, both
                strings. log_level must be a valid log level.
        """
        pass

    def _parse_common_parameters(self):
        """
        Parses and sanitizes commonly used parameters:

         * extract_files
        """
        self._parse_extract_file_parameter('extract_files')

    def _parse_extract_file_parameter(self, parameter_name: str = 'extract_files'):
        """
        Parses and sanitizes commonly used parameters:

         * extract_files
        """
        parameter_value = getattr(self, parameter_name, None)
        setattr(self, parameter_name, parameter_value)
        if parameter_value and isinstance(parameter_value, str):
            setattr(self, parameter_name, parameter_value.split(","))
            self.logger.debug('Extracting files from archives: '
                              "'%s'.", "', '".join(getattr(self, parameter_name)))
        elif parameter_value and isinstance(parameter_value, (list, tuple)):
            self.logger.debug('Extracting files from archives: '
                              "'%s'.", "', '".join(parameter_value))
        elif parameter_value:
            self.logger.debug('Extracting all files from archives.')

    @classmethod
    def _create_argparser(cls):
        """
        see https://github.com/certtools/intelmq/pull/1524/files#r464606370
        why this code is not in the constructor
        """
        argparser = argparse.ArgumentParser(usage='%(prog)s [OPTIONS] BOT-ID')
        argparser.add_argument('bot_id', nargs='?', metavar='BOT-ID', help='unique bot-id of your choosing')
        return argparser


class ParserBot(Bot):
    bottype = BotType.PARSER
    _csv_params = {}
    _ignore_lines_starting = []
    _handle = None
    _current_line = None

    def __init__(self, bot_id: str, start: bool = False, sighup_event=None,
                 disable_multithreading: bool = None):
        super().__init__(bot_id=bot_id)
        if self.__class__.__name__ == 'ParserBot':
            self.logger.error('ParserBot can\'t be started itself. '
                              'Possible Misconfiguration.')
            self.stop()
        self.group = 'Parser'

    def parse_csv(self, report: libmessage.Report):
        """
        A basic CSV parser.
        """
        raw_report: str = utils.base64_decode(report.get("raw")).strip()
        raw_report = raw_report.translate({0: None})
        if self._ignore_lines_starting:
            raw_report = '\n'.join([line for line in raw_report.splitlines()
                                    if not any([line.startswith(prefix) for prefix
                                                in self._ignore_lines_starting])])
        self._handle = RewindableFileHandle(io.StringIO(raw_report))
        for line in csv.reader(self._handle, **self._csv_params):
            self._current_line = self._handle.current_line
            yield line

    def parse_csv_dict(self, report: libmessage.Report):
        """
        A basic CSV Dictionary parser.
        """
        raw_report: str = utils.base64_decode(report.get("raw")).strip()
        raw_report: str = raw_report.translate({0: None})
        if self._ignore_lines_starting:
            raw_report = '\n'.join([line for line in raw_report.splitlines()
                                    if not any([line.startswith(prefix) for prefix
                                                in self._ignore_lines_starting])])
        self._handle = RewindableFileHandle(io.StringIO(raw_report))

        csv_reader = csv.DictReader(self._handle, **self._csv_params)
        # create an array of fieldnames,
        # those were automagically created by the dictreader
        self.csv_fieldnames = csv_reader.fieldnames

        for line in csv_reader:
            self._current_line = self._handle.current_line
            yield line

    def parse_json(self, report: libmessage.Report):
        """
        A basic JSON parser. Assumes a *list* of objects as input to be yield.
        """
        raw_report: str = utils.base64_decode(report.get("raw"))
        for line in json.loads(raw_report):
            yield line

    def parse_json_stream(self, report: libmessage.Report):
        """
        A JSON Stream parses (one JSON data structure per line)
        """
        raw_report: str = utils.base64_decode(report.get("raw"))
        for line in raw_report.splitlines():
            self._current_line = line
            yield json.loads(line)

    def parse(self, report: libmessage.Report):
        """
        A generator yielding the single elements of the data.

        Comments, headers etc. can be processed here. Data needed by
        `self.parse_line` can be saved in `self.tempdata` (list).

        Default parser yields stripped lines.
        Override for your use or use an existing parser, e.g.::

            parse = ParserBot.parse_csv

        You should do that for recovering lines too.
            recover_line = ParserBot.recover_line_csv

        """
        for line in utils.base64_decode(report.get("raw")).splitlines():
            line = line.strip()
            if not any([line.startswith(prefix) for prefix in self._ignore_lines_starting]):
                yield line

    def parse_line(self, line: Any, report: libmessage.Report):
        """
        A generator which can yield one or more messages contained in line.

        Report has the full message, thus you can access some metadata.
        Override for your use.
        """
        raise NotImplementedError

    def process(self):
        self.tempdata: list = []  # temporary data for parse, parse_line and recover_line
        self.__failed: list = []
        report: libmessage.Report = self.receive_message()

        if 'raw' not in report:
            self.logger.warning('Report without raw field received. Possible '
                                'bug or misconfiguration in previous bots.')
            self.acknowledge_message()
            return

        events_count: int = 0

        for line in self.parse(report):

            if not line:
                continue
            try:
                value = self.parse_line(line, report)
                if value is None:
                    continue
                elif type(value) is list or isinstance(value, types.GeneratorType):
                    # filter out None
                    events: list[libmessage.Event] = list(filter(bool, value))
                else:
                    events: list[libmessage.Event] = [value]
            except Exception:
                self.logger.exception('Failed to parse line.')
                self.__failed.append((traceback.format_exc(), line))
            else:
                events_count += len(events)
                self.send_message(*events)

        for exc, line in self.__failed:
            report_dump: libmessage.Message = report.copy()
            report_dump.change('raw', self.recover_line(line))
            if self.error_dump_message:
                self._dump_message(exc, report_dump)
            if self.destination_queues and '_on_error' in self.destination_queues:
                self.send_message(report_dump, path='_on_error')

        self.logger.info('Sent %d events and found %d problem(s).', events_count, len(self.__failed))

        self.acknowledge_message()

    def recover_line(self, line: Optional[str] = None) -> str:
        """
        Reverse of "parse" for single lines.

        Recovers a fully functional report with only the problematic line by
        concatenating all strings in "self.tempdata" with "line" with LF
        newlines. Works fine for most text files.

        Parameters:
            line (Optional[str], optional):
                The currently process line which should be transferred into it's
                original appearance. As fallback, "self._current_line" is used if
                available (depending on self.parse).
                The default is None.

        Raises:
            ValueError:
                If neither the parameter "line" nor the member "self._current_line"
                is available.

        Returns:
            str
                The reconstructed raw data.

        """
        if self._handle and self._handle.first_line and not self.tempdata:
            tempdata = [self._handle.first_line.strip()]
        else:
            tempdata = self.tempdata
        if not line and not self._current_line:
            raise ValueError('Parameter "line" is not given and '
                             '"self._current_line" is also None. Please give one of them.')
        line = line if line else self._current_line
        return '\n'.join(tempdata + [line])

    def recover_line_csv(self, line: str) -> str:
        out = io.StringIO()
        writer = csv.writer(out, **self._csv_params)
        writer.writerow(line)
        tempdata = '\r\n'.join(self.tempdata) + '\r\n' if self.tempdata else ''
        return tempdata + out.getvalue()

    def recover_line_csv_dict(self, line: str) -> str:
        """
        Converts dictionaries to csv. self.csv_fieldnames must be list of fields.
        """
        out = io.StringIO()
        writer = csv.DictWriter(out, self.csv_fieldnames, **self._csv_params)
        writer.writeheader()
        out.write(self._current_line)

        return out.getvalue().strip()

    def recover_line_json(self, line: dict) -> str:
        """
        Reverse of parse for JSON pulses.

        Recovers a fully functional report with only the problematic pulse.
        """
        return json.dumps([line])

    def recover_line_json_stream(self, line=None) -> str:
        """
        recover_line for json streams, just returns the current line, unparsed.

        Parameters:
            line: None, not required, only for compatibility with other recover_line methods

        Returns:
            str: unparsed JSON line.
        """
        return self._current_line


class CollectorBot(Bot):
    """
    Base class for collectors.

    Does some sanity checks on message sending.
    """

<<<<<<< HEAD
    bottype = BotType.COLLECTOR
    __is_multithreadable: bool = False
=======
    _is_multithreadable: bool = False
>>>>>>> 38c6e971
    name: Optional[str] = None
    accuracy: int = 100
    code: Optional[str] = None
    provider: Optional[str] = None
    documentation: Optional[str] = None

    def __init__(self, bot_id: str, start: bool = False, sighup_event=None,
                 disable_multithreading: bool = None):
        super().__init__(bot_id=bot_id)
        if self.__class__.__name__ == 'CollectorBot':
            self.logger.error('CollectorBot can\'t be started itself. '
                              'Possible Misconfiguration.')
            self.stop()
        self.group = 'Collector'

    def __filter_empty_report(self, message: libmessage.Report):
        if 'raw' not in message:
            self.logger.warning('Ignoring report without raw field. '
                                'Possible bug or misconfiguration of this bot.')
            return False
        return True

    def __add_report_fields(self, report: libmessage.Report):
        """
        Adds the configured feed parameters to the report, of they are set (!= None).
        The following parameters are set to these report fields:
            * name -> feed.name
            * code -> feed.code
            * documentation -> feed.documentation
            * provider -> feed.provider
            * accuracy -> feed.accuracy
        """
        if self.name:
            report.add("feed.name", self.name)
        if self.code:
            report.add("feed.code", self.code)
        if self.documentation:
            report.add("feed.documentation", self.documentation)
        if self.provider:
            report.add("feed.provider", self.provider)
        if self.accuracy:
            report.add("feed.accuracy", self.accuracy)
        return report

    def send_message(self, *messages, path: str = "_default", auto_add: bool = True):
        """"
        Parameters:
            messages: Instances of intelmq.lib.message.Message class
            path: Named queue the message will be send to
            auto_add: Add some default report fields form parameters
        """
        messages = filter(self.__filter_empty_report, messages)
        if auto_add:
            messages = map(self.__add_report_fields, messages)
        super().send_message(*messages, path=path)

    def new_report(self):
        return libmessage.Report(harmonization=self.harmonization)


class ExpertBot(Bot):
    """
    Base class for expert bots.
    """
    bottype = BotType.EXPERT

    def __init__(self, bot_id: str, start: bool = False, sighup_event=None,
                 disable_multithreading: bool = None):
        super().__init__(bot_id=bot_id)


class OutputBot(Bot):
    """
    Base class for outputs.
    """
    bottype = BotType.OUTPUT

    def __init__(self, bot_id: str, start: bool = False, sighup_event=None,
                 disable_multithreading: bool = None):
        super().__init__(bot_id=bot_id)
        if self.__class__.__name__ == 'OutputBot':
            self.logger.error('OutputBot can\'t be started itself. '
                              'Possible Misconfiguration.')
            self.stop()
        self.group = 'Output'

        self.hierarchical: bool = getattr(self, "hierarchical_output",  # file and files
                                          getattr(self, "message_hierarchical",  # stomp and amqp code
                                                  getattr(self, "message_hierarchical_output", False)))  # stomp and amqp docs
        # some bots use the attribute `message_with_type`, others use `with_type`
        # this should be harmonized at some point
        self.with_type: bool = getattr(self, "message_with_type", getattr(self, "with_type", False))

        self.jsondict_as_string: bool = getattr(self, "message_jsondict_as_string", False)

        self.single_key: Optional[str] = getattr(self, 'single_key', None)
        self.keep_raw_field: bool = getattr(self, 'keep_raw_field', False)

    def export_event(self, event: libmessage.Event,
                     return_type: Optional[type] = None) -> Union[str, dict]:
        """
        exports an event according to the following parameters:
            * message_hierarchical
            * message_with_type
            * message_jsondict_as_string
            * single_key
            * keep_raw_field

        Parameters:
            return_type: Ensure that the returned value is of the given type.
                Optional. For example: str
                If the resulting value is not an instance of this type, the
                given object is called with the value as parameter E.g. `str(retval)`
        """
        if self.single_key:
            if self.single_key == 'raw':
                return base64_decode(event.get('raw', ''))
            elif self.single_key == 'output':
                retval = event.get(self.single_key)
                if return_type is str:
                    loaded = json.loads(retval)
                    if isinstance(loaded, return_type):
                        return loaded
                else:
                    retval = json.loads(retval)
            else:
                retval = event.get(self.single_key)
        else:
            if not self.keep_raw_field:
                if 'raw' in event:
                    del event['raw']
            if return_type is str:
                return event.to_json(hierarchical=self.hierarchical,
                                     with_type=self.with_type,
                                     jsondict_as_string=self.jsondict_as_string)
            else:
                retval = event.to_dict(hierarchical=self.hierarchical,
                                       with_type=self.with_type,
                                       jsondict_as_string=self.jsondict_as_string)

        if return_type and not isinstance(retval, return_type):
            return return_type(retval)
        return retval


class Parameters(object):
    pass<|MERGE_RESOLUTION|>--- conflicted
+++ resolved
@@ -1162,12 +1162,8 @@
     Does some sanity checks on message sending.
     """
 
-<<<<<<< HEAD
     bottype = BotType.COLLECTOR
-    __is_multithreadable: bool = False
-=======
     _is_multithreadable: bool = False
->>>>>>> 38c6e971
     name: Optional[str] = None
     accuracy: int = 100
     code: Optional[str] = None
