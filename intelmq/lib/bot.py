--- conflicted
+++ resolved
@@ -3,11 +3,8 @@
 
 """
 import csv
-<<<<<<< HEAD
-=======
 import datetime
 import fcntl
->>>>>>> 5a4ddbcc
 import io
 import json
 import logging
@@ -47,8 +44,6 @@
                          "path": defaultdict(int),  # number of messages sent to queues since last report to redis
                          "path_total": defaultdict(int)  # number of messages sent to queues since beginning
                          }
-    # __message_counter = 0
-    # __message_counter_start = None
 
     # Bot is capable of SIGHUP delaying
     sighup_delay = True
@@ -276,19 +271,15 @@
                             self.__error_retries_counter = 0  # reset counter
                         # error_procedure: pass and pipeline problem
                         else:
-<<<<<<< HEAD
-                            self.stop()
+                            # retry forever, see https://github.com/certtools/intelmq/issues/1333
+                            # https://lists.cert.at/pipermail/intelmq-users/2018-October/000085.html
+                            pass
                 else:
                     self.__message_counter["success"] += 1
                     # no errors, check for run mode: scheduled
                     if self.run_mode == 'scheduled':
                         self.logger.info('Shutting down scheduled bot.')
                         self.stop(exitcode=0)
-=======
-                            # retry forever, see https://github.com/certtools/intelmq/issues/1333
-                            # https://lists.cert.at/pipermail/intelmq-users/2018-October/000085.html
-                            pass
->>>>>>> 5a4ddbcc
 
             self.__stats()
             self.__handle_sighup()
@@ -339,21 +330,14 @@
             else:  # logger not yet initialized
                 print('Error during shutdown of bot.')
 
-<<<<<<< HEAD
         if self.__message_counter["since"]:
-            self.logger.info("%s %d messages since last logging.",
-                             self._message_processed_verb,
-                             self.__message_counter["since"])
-=======
-        if self.__message_counter:
             if self.logger:
                 self.logger.info("%s %d messages since last logging.",
                                  self._message_processed_verb,
-                                 self.__message_counter)
+                                 self.__message_counter["since"])
             else:
                 print("%s %d messages since last logging." % (self._message_processed_verb,
-                                                              self.__message_counter))
->>>>>>> 5a4ddbcc
+                                                              self.__message_counter["since"]))
 
         self.__stats(True)
         self.__disconnect_pipelines()
@@ -437,30 +421,19 @@
                                                                 'but needed')
 
             self.logger.debug("Sending message.")
-<<<<<<< HEAD
             self.__message_counter["since"] += 1
             self.__message_counter["path"][path] += 1
             if not self.__message_counter["start"]:
                 self.__message_counter["start"] = datetime.now()
             if self.__message_counter["since"] % self.parameters.log_processed_messages_count == 0 or \
                     datetime.now() - self.__message_counter["start"] > self.parameters.log_processed_messages_seconds:
-                self.logger.info("Processed %d messages since last logging.", self.__message_counter["since"])
+                self.logger.info("%s %d messages since last logging.",
+                                 self._message_processed_verb, self.__message_counter["since"])
                 self.__message_counter["since"] = 0
                 self.__message_counter["start"] = datetime.now()
-=======
 
             raw_message = libmessage.MessageFactory.serialize(message)
             self.__destination_pipeline.send(raw_message, path=path)
-
-            self.__message_counter += 1
-            if not self.__message_counter_start:
-                self.__message_counter_start = datetime.datetime.now()
-            if self.__message_counter % self.parameters.log_processed_messages_count == 0 or \
-               datetime.datetime.now() - self.__message_counter_start > self.parameters.log_processed_messages_seconds:
-                self.logger.info("Processed %d messages since last logging.", self.__message_counter)
-                self.__message_counter = 0
-                self.__message_counter_start = datetime.datetime.now()
->>>>>>> 5a4ddbcc
 
     def receive_message(self):
         self.logger.debug('Waiting for incoming message.')
