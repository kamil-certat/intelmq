--- conflicted
+++ resolved
@@ -32,13 +32,10 @@
            'v230_csv_parser_parameter_fix',
            'v230_deprecations',
            'v230_feed_changes',
-<<<<<<< HEAD
+           'v233_feodotracker_browse',
            'v300_bots_file_removal',
            'v300_defaults_file_removal',
            'v300_pipeline_file_removal'
-=======
-           'v233_feodotracker_browse',
->>>>>>> d0d0617d
            ]
 
 
@@ -580,7 +577,6 @@
     return messages + ' Remove affected bots yourself.' if messages else changed, defaults, runtime, harmonization
 
 
-<<<<<<< HEAD
 def v300_bots_file_removal(defaults, runtime, harmonization, dry_run):
     """
     Remove BOTS file
@@ -614,6 +610,25 @@
             changed = True
     messages = ' '.join(messages)
     return messages if messages else changed, defaults, runtime, harmonization
+
+
+def v233_feodotracker_browse(defaults, runtime, harmonization, dry_run):
+    """
+    Migrate Abuse.ch Feodotracker Browser feed parsing parameters
+    """
+    changed = None
+    old_feodo_columns = 'time.source,source.ip,malware.name,status,extra.SBL,source.as_name,source.geolocation.cc'
+    old_ignore_values = ',,,,Not listed,,'
+    for bot_id, bot in runtime.items():
+        # The parameters can be given as string or list of strings
+        if (bot["module"] == "intelmq.bots.parsers.html_table.parser" and 'feodo' in bot_id.lower() and
+                "columns" in bot["parameters"] and "ignore_values" in bot["parameters"] and
+                (bot["parameters"]["columns"] == old_feodo_columns or bot["parameters"]["columns"] == old_feodo_columns.split(',')) and
+                (bot["parameters"]["ignore_values"] == old_ignore_values or bot["parameters"]["ignore_values"] == old_ignore_values.split(','))):
+            bot["parameters"]["columns"] = 'time.source,source.ip,malware.name,status,source.as_name,source.geolocation.cc'
+            bot["parameters"]['ignore_values'] = ',,,,,'
+            changed = True
+    return changed, defaults, runtime, harmonization
 
 
 def v300_pipeline_file_removal(defaults, runtime, harmonization, dry_run):
@@ -645,25 +660,6 @@
         changed = True
     messages = ' '.join(messages)
     return messages if messages else changed, defaults, runtime, harmonization
-=======
-def v233_feodotracker_browse(defaults, runtime, harmonization, dry_run):
-    """
-    Migrate Abuse.ch Feodotracker Browser feed parsing parameters
-    """
-    changed = None
-    old_feodo_columns = 'time.source,source.ip,malware.name,status,extra.SBL,source.as_name,source.geolocation.cc'
-    old_ignore_values = ',,,,Not listed,,'
-    for bot_id, bot in runtime.items():
-        # The parameters can be given as string or list of strings
-        if (bot["module"] == "intelmq.bots.parsers.html_table.parser" and 'feodo' in bot_id.lower() and
-                "columns" in bot["parameters"] and "ignore_values" in bot["parameters"] and
-                (bot["parameters"]["columns"] == old_feodo_columns or bot["parameters"]["columns"] == old_feodo_columns.split(',')) and
-                (bot["parameters"]["ignore_values"] == old_ignore_values or bot["parameters"]["ignore_values"] == old_ignore_values.split(','))):
-            bot["parameters"]["columns"] = 'time.source,source.ip,malware.name,status,source.as_name,source.geolocation.cc'
-            bot["parameters"]['ignore_values'] = ',,,,,'
-            changed = True
-    return changed, defaults, runtime, harmonization
->>>>>>> d0d0617d
 
 
 UPGRADES = OrderedDict([
@@ -686,12 +682,8 @@
     ((2, 3, 0), (v230_csv_parser_parameter_fix, v230_feed_changes, v230_deprecations,)),
     ((2, 3, 1), ()),
     ((2, 3, 2), ()),
-<<<<<<< HEAD
-    ((2, 3, 3), ()),
+    ((2, 3, 3), (v233_feodotracker_browse, )),
     ((3, 0, 0), (v300_bots_file_removal, v300_defaults_file_removal, v300_pipeline_file_removal, ))
-=======
-    ((2, 3, 3), (v233_feodotracker_browse, )),
->>>>>>> d0d0617d
 ])
 
 ALWAYS = (harmonization, )