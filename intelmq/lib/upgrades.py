# -*- coding: utf-8 -*-
"""
© 2020 Sebastian Wagner <wagner@cert.at>

SPDX-License-Identifier: AGPL-3.0
"""
from collections import OrderedDict
from pkg_resources import resource_filename

from intelmq.lib.utils import load_configuration, write_configuration

__all__ = ['v100_dev7_modify_syntax',
           'v110_shadowserver_feednames',
           'v110_deprecations',
           'v200_defaults_statistics',
           'v200_defaults_broker',
           'v112_feodo_tracker_ips',
           'v112_feodo_tracker_domains',
           'v200_defaults_ssl_ca_certificate',
           'v111_defaults_process_manager',
           'v202_fixes',
           'v210_deprecations',
           'v213_deprecations',
           'v213_feed_changes',
           'v220_configuration',
           'v220_azure_collector',
           'v220_feed_changes',
           ]


def v200_defaults_statistics(defaults, runtime, harmonization, dry_run):
    """
    Inserting `statistics_*` parameters into defaults configuration file
    """
    values = {"statistics_database": 3,
              "statistics_host": "127.0.0.1",
              "statistics_password": defaults.get('source_pipeline_password', None),
              "statistics_port": 6379
              }
    changed = None
    for key, value in values.items():
        if key not in defaults:
            defaults[key] = value
            changed = True
    return changed, defaults, runtime, harmonization


def v200_defaults_broker(defaults, runtime, harmonization, dry_run):
    """
    Inserting `*_pipeline_broker` and deleting broker into/from defaults configuration
    """
    changed = None
    values = {"destination_pipeline_broker": defaults.get("broker", "redis"),
              "source_pipeline_broker": defaults.get("broker", "redis"),
              }
    for key, value in values.items():
        if key not in defaults:
            defaults[key] = value
            changed = True
    if "broker" in defaults:
        del defaults["broker"]
        changed = True

    return changed, defaults, runtime, harmonization


def v112_feodo_tracker_ips(defaults, runtime, harmonization, dry_run):
    """
    Fix URL of feodotracker IPs feed in runtime configuration
    """
    changed = None
    for bot_id, bot in runtime.items():
        if bot["parameters"].get("http_url") == "https://feodotracker.abuse.ch/blocklist/?download=ipblocklist":
            bot["parameters"]["http_url"] = "https://feodotracker.abuse.ch/downloads/ipblocklist.csv"
            changed = True

    return changed, defaults, runtime, harmonization


def v112_feodo_tracker_domains(defaults, runtime, harmonization, dry_run):
    """
    Search for discontinued feodotracker domains feed
    """
    found = False
    for bot_id, bot in runtime.items():
        if bot["parameters"].get("http_url") == "https://feodotracker.abuse.ch/blocklist/?download=domainblocklist":
            found = bot_id

    if not found:
        return None, defaults, runtime, harmonization
    else:
        return ('The discontinued feed "Feodo Tracker Domains" has been found '
                'as bot %r. Remove it yourself please.' % found,
                defaults, runtime, harmonization)


def v110_shadowserver_feednames(defaults, runtime, harmonization, dry_run):
    """
    Replace deprecated Shadowserver feednames
    """
    mapping = {
        "Botnet-Drone-Hadoop": "Drone",
        "DNS-open-resolvers": "DNS-Open-Resolvers",
        "Open-NetBIOS": "Open-NetBIOS-Nameservice",
        "Ssl-Freak-Scan": "SSL-FREAK-Vulnerable-Servers",
        "Ssl-Scan": "SSL-POODLE-Vulnerable-Servers",
    }
    changed = None
    for bot_id, bot in runtime.items():
        if bot["module"] == "intelmq.bots.parsers.shadowserver.parser":
            if bot["parameters"]["feedname"] in mapping:
                changed = True
                bot["parameters"]["feedname"] = mapping[bot["parameters"]["feedname"]]

    return changed, defaults, runtime, harmonization


def v110_deprecations(defaults, runtime, harmonization, dry_run):
    """
    Checking for deprecated runtime configurations (stomp collector, cymru parser, ripe expert)
    """
    mapping = {
        "intelmq.bots.collectors.n6.collector_stomp": "intelmq.bots.collectors.stomp.collector",
        "intelmq.bots.parsers.cymru_full_bogons.parser": "intelmq.bots.parsers.cymru.parser_full_bogons",
    }
    changed = None
    for bot_id, bot in runtime.items():
        if bot["module"] in mapping:
            bot["module"] = mapping[bot["module"]]
            changed = True
        if bot["module"] == "intelmq.bots.experts.ripencc_abuse_contact.expert":
            bot["module"] = "intelmq.bots.experts.ripe.expert"
            changed = True
        if bot["module"] == "intelmq.bots.experts.ripe.expert":
            if bot["parameters"].get("query_ripe_stat"):
                if "query_ripe_stat_asn" not in bot["parameters"]:
                    bot["parameters"]["query_ripe_stat_asn"] = bot["parameters"]["query_ripe_stat"]
                if "query_ripe_stat_ip" not in bot["parameters"]:
                    bot["parameters"]["query_ripe_stat_ip"] = bot["parameters"]["query_ripe_stat"]
                del bot["parameters"]["query_ripe_stat"]
                changed = True
        if bot["group"] == 'Collector' and bot["parameters"].get("feed") and not bot["parameters"].get("name"):
            try:
                bot["parameters"]["name"] = bot["parameters"]["feed"]
                del bot["parameters"]["feed"]
            except KeyError:
                pass
            else:
                changed = True

    return changed, defaults, runtime, harmonization


def modify_expert_convert_config(old):
    """
    Also used in the modify expert
    """
    config = []
    for groupname, group in old.items():
        for rule_name, rule in group.items():
            config.append({"rulename": groupname + ' ' + rule_name,
                           "if": rule[0],
                           "then": rule[1]})
    return config


def v100_dev7_modify_syntax(defaults, runtime, harmonization, dry_run):
    """
    Migrate modify bot configuration format
    """
    changed = None
    for bot_id, bot in runtime.items():
        if bot["module"] == "intelmq.bots.experts.modify.expert":
            if "configuration_path" in bot["parameters"]:
                config = load_configuration(bot["parameters"]["configuration_path"])
                if type(config) is dict:
                    new_config = modify_expert_convert_config(config)
                    if len(config) != len(new_config):
                        return 'Error converting modify expert syntax. Different size of configurations. Please report this.'
                    changed = True
                    if dry_run:
                        print('Would now convert file %r syntax.',
                              bot["parameters"]["configuration_path"])
                        continue
                    try:
                        write_configuration(bot["parameters"]["configuration_path"],
                                            new_config)
                    except PermissionError:
                        return ('Can\'t update %s\'s configuration: Permission denied.' % bot_id,
                                defaults, runtime, harmonization)

    return changed, defaults, runtime, harmonization


def v200_defaults_ssl_ca_certificate(defaults, runtime, harmonization, dry_run):
    """
    Add ssl_ca_certificate to defaults
    """
    if "ssl_ca_certificate" not in defaults:
        defaults["ssl_ca_certificate"] = None
        return True, defaults, runtime, harmonization
    else:
        return None, defaults, runtime, harmonization


def v111_defaults_process_manager(defaults, runtime, harmonization, dry_run):
    """
    Fix typo in proccess_manager parameter
    """
    changed = None
    if "proccess_manager" in defaults:
        if "process_manager" in defaults:
            del defaults["proccess_manager"]
        elif "process_manager" not in defaults:
            defaults["process_manager"] = defaults["proccess_manager"]
            del defaults["proccess_manager"]
        changed = True
    else:
        if "process_manager" not in defaults:
            defaults["process_manager"] = "intelmq"
            changed = True

    return changed, defaults, runtime, harmonization


def v202_fixes(defaults, runtime, harmonization, dry_run):
    """
    Migrate Collector parameter `feed` to `name`. RIPE expert set `query_ripe_stat_ip` with `query_ripe_stat_asn` as default.
    Set cymru whois expert `overwrite` to true.
    """
    changed = None
    for bot_id, bot in runtime.items():
        if bot["group"] == 'Collector' and bot["parameters"].get("feed"):
            try:
                bot["parameters"]["name"] = bot["parameters"]["feed"]
                del bot["parameters"]["feed"]
            except KeyError:
                pass
            else:
                changed = True
        if bot["module"] == "intelmq.bots.experts.ripe.expert":
            if "query_ripe_stat_asn" in bot["parameters"]:
                if "query_ripe_stat_ip" not in bot["parameters"]:
                    bot["parameters"]["query_ripe_stat_ip"] = bot["parameters"]["query_ripe_stat_asn"]
                    changed = True
        if bot["module"] in ("intelmq.bots.experts.cymru_whois.expert",
                             "intelmq.bots.experts.reverse_dns.expert",
                             "intelmq.bots.experts.modify.expert"):
            if "overwrite" not in bot["parameters"]:
                bot["parameters"]["overwrite"] = True
                changed = True

    return changed, defaults, runtime, harmonization


def v210_deprecations(defaults, runtime, harmonization, dry_run):
    """
    Migrating configuration
    """
    changed = None
    for bot_id, bot in runtime.items():
        if bot["module"] == "intelmq.bots.collectors.rt.collector_rt":
            # from 29c4b2c42b126ef51ac7287edc1a9fee28ab27fd to ce96e6d995d420e117a49a22d3bfdea762d899ec
            if "extract_files" in bot["parameters"]:
                bot["parameters"]["extract_attachment"] = bot["parameters"]["extract_files"]
                del bot["parameters"]["extract_files"]
                changed = True
            if "unzip_attachment" not in bot["parameters"]:
                continue
            if "extract_files" not in bot["parameters"]:
                bot["parameters"]["extract_attachment"] = bot["parameters"]["unzip_attachment"]
            del bot["parameters"]["unzip_attachment"]
            changed = True
        if bot["module"] in ("intelmq.bots.experts.generic_db_lookup.expert",
                             "intelmq.bots.outputs.postgresql.output"):
            if "engine" not in bot["parameters"]:
                bot["parameters"]["engine"] = "postgresql"
                changed = True
            if bot["module"] == "intelmq.bots.outputs.postgresql.output":
                bot["module"] = "intelmq.bots.outputs.sql.output"
                changed = True
    return changed, defaults, runtime, harmonization


def v213_deprecations(defaults, runtime, harmonization, dry_run):
    """
    migrate attach_unzip to extract_files for mail attachment collector

    """
    changed = None
    for bot_id, bot in runtime.items():
        if bot["module"] == "intelmq.bots.collectors.mail.collector_mail_attach":
            if "attach_unzip" not in bot["parameters"]:
                continue
            if "extract_files" in bot["parameters"] and "attach_unzip" in bot["parameters"]:
                del bot["parameters"]["attach_unzip"]
                changed = True
            elif "extract_files" not in bot["parameters"] and "attach_unzip" in bot["parameters"]:
                bot["parameters"]["extract_files"] = bot["parameters"]["attach_unzip"]
                del bot["parameters"]["attach_unzip"]
                changed = True
    return changed, defaults, runtime, harmonization


def v220_configuration(defaults, runtime, harmonization, dry_run):
    """
    Migrating configuration
    """
    changed = None
    for bot_id, bot in runtime.items():
        if bot["module"] == "intelmq.bots.collectors.misp.collector":
            if "misp_verify" not in bot["parameters"]:
                continue
            if bot["parameters"]["misp_verify"] != defaults["http_verify_cert"]:
                bot["parameters"]["http_verify_cert"] = bot["parameters"]["misp_verify"]
            del bot["parameters"]["misp_verify"]
            changed = True
        elif bot["module"] == "intelmq.bots.outputs.elasticsearch.output":
            if "elastic_doctype" in bot["parameters"]:
                del bot["parameters"]["elastic_doctype"]
    return changed, defaults, runtime, harmonization


def v220_azure_collector(defaults, runtime, harmonization, dry_run):
    """
    Checking for the Microsoft Azure collector
    """
    changed = None
    for bot_id, bot in runtime.items():
        if bot["module"] == "intelmq.bots.collectors.microsoft.collector_azure":
            if "connection_string" not in bot["parameters"]:
                changed = ("The Microsoft Azure collector changed backwards-"
                           "incompatible in IntelMQ 2.2.0. Look at the bot's "
                           "documentation and NEWS file to adapt the "
                           "configuration.")
    return changed, defaults, runtime, harmonization


def harmonization(defaults, runtime, harmonization, dry_run):
    """
    Checks if all harmonization fields and types are correct
    """
    changed = None
    original = load_configuration(resource_filename('intelmq',
                                                    'etc/harmonization.conf'))
    for msg_type, msg in original.items():
        if msg_type not in harmonization:
            harmonization[msg_type] = msg
            changed = True
            continue
        for fieldname, field in msg.items():
            if fieldname not in harmonization[msg_type]:
                harmonization[msg_type][fieldname] = field
                changed = True
                continue
            if harmonization[msg_type][fieldname]['type'] != original[msg_type][fieldname]['type']:
                harmonization[msg_type][fieldname]['type'] = original[msg_type][fieldname]['type']
                changed = True
            installed_regex = harmonization[msg_type][fieldname].get('regex')
            original_regex = original[msg_type][fieldname].get('regex')
            if original_regex and original_regex != installed_regex:
                harmonization[msg_type][fieldname]['regex'] = original[msg_type][fieldname]['regex']
                changed = True
            installed_regex = harmonization[msg_type][fieldname].get('iregex')
            original_regex = original[msg_type][fieldname].get('iregex')
            if original_regex and original_regex != installed_regex:
                harmonization[msg_type][fieldname]['iregex'] = original[msg_type][fieldname]['iregex']
                changed = True
    return changed, defaults, runtime, harmonization


def v213_feed_changes(defaults, runtime, harmonization, dry_run):
    """
    Migrates feed configuration for changed feed parameters.
    """
    found_zeus = []
    found_bitcash = []
    found_ddos_attack = []
    found_ransomware = []
    found_bambenek = []
    found_nothink = []
    found_nothink_parser = []
    changed = None
    messages = []
    for bot_id, bot in runtime.items():
        if bot["module"] == "intelmq.bots.collectors.http.collector_http":
            if "http_url" not in bot["parameters"]:
                continue
            if bot["parameters"]["http_url"] == 'https://www.tc.edu.tw/net/netflow/lkout/recent/30':
                bot["parameters"]["http_url"] = "https://www.tc.edu.tw/net/netflow/lkout/recent/"
                changed = True
            if bot["parameters"]["http_url"].startswith("https://zeustracker.abuse.ch/"):
                found_zeus.append(bot_id)
            elif bot["parameters"]["http_url"].startswith("https://bitcash.cz/misc/log/blacklist"):
                found_bitcash.append(bot_id)
            elif bot["parameters"]["http_url"].startswith("https://ransomwaretracker.abuse.ch/feeds/csv/"):
                found_ransomware.append(bot_id)
            elif bot["parameters"]["http_url"] == "https://osint.bambenekconsulting.com/feeds/dga-feed.txt":
                bot["parameters"]["http_url"] = "https://faf.bambenekconsulting.com/feeds/dga-feed.txt"
                changed = True
            elif bot["parameters"]["http_url"] in ("http://osing.bambenekconsulting.com/feeds/dga/c2-ipmasterlist.txt",
                                                   "https://osing.bambenekconsulting.com/feeds/dga/c2-ipmasterlist.txt",
                                                   "http://osint.bambenekconsulting.com/feeds/c2-dommasterlist.txt",
                                                   "https://osint.bambenekconsulting.com/feeds/c2-dommasterlist.txt"):
                found_bambenek.append(bot_id)
            elif (bot["parameters"]["http_url"].startswith("http://www.nothink.org/") or
                  bot["parameters"]["http_url"].startswith("https://www.nothink.org/")):
                found_nothink.append(bot_id)
        elif bot["module"] == "intelmq.bots.collectors.http.collector_http_stream":
            if bot["parameters"].get("http_url", "").startswith("https://feed.caad.fkie.fraunhofer.de/ddosattackfeed"):
                found_ddos_attack.append(bot_id)
        elif bot['module'] == "intelmq.bots.parsers.nothink.parser":
            found_nothink_parser.append(bot_id)
    if found_zeus:
        messages.append('A discontinued feed "Zeus Tracker" has been found '
                        'as bot %s.' % ', '.join(sorted(found_zeus)))
    if found_bitcash:
        messages.append('The discontinued feed "Bitcash.cz" has been found '
                        'as bot %s.' % ', '.join(sorted(found_bitcash)))
    if found_ddos_attack:
        messages.append('The discontinued feed "Fraunhofer DDos Attack" has been found '
                        'as bot %s.' % ', '.join(sorted(found_ddos_attack)))
    if found_ransomware:
        messages.append('The discontinued feed "Abuse.ch Ransomware Tracker" has been found '
                        'as bot %s.' % ', '.join(sorted(found_ransomware)))
    if found_bambenek:
        messages.append('Many Bambenek feeds now require a license, see https://osint.bambenekconsulting.com/feeds/'
                        ' potentially affected bots are %s.' % ', '.join(sorted(found_bambenek)))
    if found_nothink:
        messages.append('All Nothink Honeypot feeds are discontinued, '
                        'potentially affected bots are %s.' % ', '.join(sorted(found_nothink)))
    if found_nothink_parser:
        messages.append('The Nothink Parser has been removed, '
                        'affected bots are %s.' % ', '.join(sorted(found_nothink_parser)))
    messages = ' '.join(messages)
    return messages + ' Remove affected bots yourself.' if messages else changed, defaults, runtime, harmonization


def v220_feed_changes(defaults, runtime, harmonization, dry_run):
    """
    Migrates feed configuration for changed feed parameters.
    """
    found_urlvir_feed = []
    found_urlvir_parser = []
    changed = None
    messages = []
    for bot_id, bot in runtime.items():
        if bot["module"] == "intelmq.bots.collectors.http.collector_http":
            if "http_url" not in bot["parameters"]:
                continue
            if bot["parameters"]["http_url"].startswith("http://www.urlvir.com/export-"):
                found_urlvir_feed.append(bot_id)
        elif bot['module'] == "intelmq.bots.parsers.urlvir.parser":
            found_urlvir_parser.append(bot_id)
    if found_urlvir_feed:
        messages.append('A discontinued feed "URLVir" has been found '
                        'as bot %s.' % ', '.join(sorted(found_urlvir_feed)))
    if found_urlvir_parser:
        messages.append('The removed parser "URLVir" has been found '
                        'as bot %s.' % ', '.join(sorted(found_urlvir_parser)))
    messages = ' '.join(messages)
    return messages + ' Remove affected bots yourself.' if messages else changed, defaults, runtime, harmonization


UPGRADES = OrderedDict([
    ((1, 0, 0, 'dev7'), (v100_dev7_modify_syntax, )),
    ((1, 1, 0), (v110_shadowserver_feednames, v110_deprecations)),
    ((1, 1, 1), (v111_defaults_process_manager, )),
    ((1, 1, 2), (v112_feodo_tracker_ips, v112_feodo_tracker_domains, )),
    ((2, 0, 0), (v200_defaults_statistics, v200_defaults_broker,
                 v200_defaults_ssl_ca_certificate)),
    ((2, 0, 1), ()),
    ((2, 0, 2), (v202_fixes, )),
    ((2, 1, 0), (v210_deprecations, )),
    ((2, 1, 1), ()),
    ((2, 1, 2), ()),
    ((2, 1, 3), (v213_deprecations, v213_feed_changes)),
<<<<<<< HEAD
=======
    ((2, 1, 4), ()),
    ((2, 2, 0), (v220_configuration, v220_azure_collector, v220_feed_changes)),
>>>>>>> 4c1256f7
])

ALWAYS = (harmonization, )<|MERGE_RESOLUTION|>--- conflicted
+++ resolved
@@ -475,11 +475,7 @@
     ((2, 1, 1), ()),
     ((2, 1, 2), ()),
     ((2, 1, 3), (v213_deprecations, v213_feed_changes)),
-<<<<<<< HEAD
-=======
-    ((2, 1, 4), ()),
     ((2, 2, 0), (v220_configuration, v220_azure_collector, v220_feed_changes)),
->>>>>>> 4c1256f7
 ])
 
 ALWAYS = (harmonization, )