"""
© 2020 Sebastian Wagner <wagner@cert.at>

SPDX-License-Identifier: AGPL-3.0-or-later
"""
from collections import OrderedDict
from pkg_resources import resource_filename
from pathlib import Path
from intelmq import CONFIG_DIR

from intelmq.lib.utils import load_configuration, write_configuration

__all__ = ['v100_dev7_modify_syntax',
           'v110_shadowserver_feednames',
           'v110_deprecations',
           'v200_defaults_statistics',
           'v200_defaults_broker',
           'v112_feodo_tracker_ips',
           'v112_feodo_tracker_domains',
           'v200_defaults_ssl_ca_certificate',
           'v111_defaults_process_manager',
           'v202_fixes',
           'v210_deprecations',
           'v213_deprecations',
           'v213_feed_changes',
           'v220_configuration',
           'v220_azure_collector',
           'v220_feed_changes',
           'v221_feed_changes',
           'v222_feed_changes',
           'v230_csv_parser_parameter_fix',
           'v230_deprecations',
           'v230_feed_changes',
           'v233_feodotracker_browse',
           'v300_bots_file_removal',
           'v300_defaults_file_removal',
           'v300_pipeline_file_removal',
           'v301_deprecations',
<<<<<<< HEAD
           'v310_deprecations',
=======
           'v310_feed_changes',
>>>>>>> f1ec7b77
           ]


def v200_defaults_statistics(configuration, harmonization, dry_run, **kwargs):
    """
    Inserting `statistics_*` parameters into defaults configuration file
    """
    values = {"statistics_database": 3,
              "statistics_host": "127.0.0.1",
              "statistics_password": configuration['global'].get('source_pipeline_password', None),
              "statistics_port": 6379
              }
    changed = None
    for key, value in values.items():
        if key not in configuration['global']:
            configuration['global'][key] = value
            changed = True
    return changed, configuration, harmonization


def v200_defaults_broker(configuration, harmonization, dry_run, **kwargs):
    """
    Inserting `*_pipeline_broker` and deleting broker into/from defaults configuration
    """
    changed = None
    values = {"destination_pipeline_broker": configuration['global'].get("broker", "redis"),
              "source_pipeline_broker": configuration['global'].get("broker", "redis"),
              }
    for key, value in values.items():
        if key not in configuration['global']:
            configuration['global'][key] = value
            changed = True
    if "broker" in configuration['global']:
        del configuration['global']["broker"]
        changed = True

    return changed, configuration, harmonization


def v112_feodo_tracker_ips(configuration, harmonization, dry_run, **kwargs):
    """
    Fix URL of feodotracker IPs feed in runtime configuration
    """
    changed = None
    for bot_id, bot in configuration.items():
        if bot_id == 'global':
            continue
        if bot["parameters"].get("http_url") == "https://feodotracker.abuse.ch/blocklist/?download=ipblocklist":
            bot["parameters"]["http_url"] = "https://feodotracker.abuse.ch/downloads/ipblocklist.csv"
            changed = True

    return changed, configuration, harmonization


def v112_feodo_tracker_domains(configuration, harmonization, dry_run, **kwargs):
    """
    Search for discontinued feodotracker domains feed
    """
    found = False
    for bot_id, bot in configuration.items():
        if bot_id == 'global':
            continue
        if bot["parameters"].get("http_url") == "https://feodotracker.abuse.ch/blocklist/?download=domainblocklist":
            found = bot_id

    if not found:
        return None, configuration, harmonization
    else:
        return ('The discontinued feed "Feodo Tracker Domains" has been found '
                'as bot %r. Remove it yourself please.' % found,
                configuration, harmonization)


def v110_shadowserver_feednames(configuration, harmonization, dry_run, **kwargs):
    """
    Replace deprecated Shadowserver feednames
    """
    mapping = {
        "Botnet-Drone-Hadoop": "Drone",
        "DNS-open-resolvers": "DNS-Open-Resolvers",
        "Open-NetBIOS": "Open-NetBIOS-Nameservice",
        "Ssl-Freak-Scan": "SSL-FREAK-Vulnerable-Servers",
        "Ssl-Scan": "SSL-POODLE-Vulnerable-Servers",
    }
    changed = None
    for bot_id, bot in configuration.items():
        if bot_id == 'global':
            continue
        if bot["module"] == "intelmq.bots.parsers.shadowserver.parser":
            if bot["parameters"]["feedname"] in mapping:
                changed = True
                bot["parameters"]["feedname"] = mapping[bot["parameters"]["feedname"]]

    return changed, configuration, harmonization


def v110_deprecations(configuration, harmonization, dry_run, **kwargs):
    """
    Checking for deprecated runtime configurations (stomp collector, cymru parser, ripe expert, collector feed parameter)
    """
    mapping = {
        "intelmq.bots.collectors.n6.collector_stomp": "intelmq.bots.collectors.stomp.collector",
        "intelmq.bots.parsers.cymru_full_bogons.parser": "intelmq.bots.parsers.cymru.parser_full_bogons",
    }
    changed = None
    for bot_id, bot in configuration.items():
        if bot_id == 'global':
            continue
        if bot["module"] in mapping:
            bot["module"] = mapping[bot["module"]]
            changed = True
        if bot["module"] == "intelmq.bots.experts.ripencc_abuse_contact.expert":
            bot["module"] = "intelmq.bots.experts.ripe.expert"
            changed = True
        if bot["module"] == "intelmq.bots.experts.ripe.expert":
            if bot["parameters"].get("query_ripe_stat"):
                if "query_ripe_stat_asn" not in bot["parameters"]:
                    bot["parameters"]["query_ripe_stat_asn"] = bot["parameters"]["query_ripe_stat"]
                if "query_ripe_stat_ip" not in bot["parameters"]:
                    bot["parameters"]["query_ripe_stat_ip"] = bot["parameters"]["query_ripe_stat"]
                del bot["parameters"]["query_ripe_stat"]
                changed = True
        if bot["group"] == 'Collector' and bot["parameters"].get("feed") and not bot["parameters"].get("name"):
            try:
                bot["parameters"]["name"] = bot["parameters"]["feed"]
                del bot["parameters"]["feed"]
            except KeyError:
                pass
            else:
                changed = True

    return changed, configuration, harmonization


def modify_expert_convert_config(old):
    """
    Also used in the modify expert
    """
    config = []
    for groupname, group in old.items():
        for rule_name, rule in group.items():
            config.append({"rulename": groupname + ' ' + rule_name,
                           "if": rule[0],
                           "then": rule[1]})
    return config


def v100_dev7_modify_syntax(configuration, harmonization, dry_run, **kwargs):
    """
    Migrate modify bot configuration format
    """
    changed = None
    for bot_id, bot in configuration.items():
        if bot_id == 'global':
            continue
        if bot["module"] == "intelmq.bots.experts.modify.expert":
            if "configuration_path" in bot["parameters"]:
                config = load_configuration(bot["parameters"]["configuration_path"])
                if type(config) is dict:
                    new_config = modify_expert_convert_config(config)
                    if len(config) != len(new_config):
                        return 'Error converting modify expert syntax. Different size of configurations. Please report this.'
                    changed = True
                    if dry_run:
                        print('Would now convert file %r syntax.',
                              bot["parameters"]["configuration_path"])
                        continue
                    try:
                        write_configuration(bot["parameters"]["configuration_path"],
                                            new_config)
                    except PermissionError:
                        return ('Can\'t update %s\'s configuration: Permission denied.' % bot_id,
                                configuration, harmonization)

    return changed, configuration, harmonization


def v200_defaults_ssl_ca_certificate(configuration, harmonization, dry_run, **kwargs):
    """
    Add ssl_ca_certificate to defaults
    """
    if "ssl_ca_certificate" not in configuration['global']:
        configuration['global']["ssl_ca_certificate"] = None
        return True, configuration, harmonization
    else:
        return None, configuration, harmonization


def v111_defaults_process_manager(configuration, harmonization, dry_run, **kwargs):
    """
    Fix typo in proccess_manager parameter
    """
    changed = None
    if "proccess_manager" in configuration['global']:
        if "process_manager" in configuration['global']:
            del configuration['global']["proccess_manager"]
        elif "process_manager" not in configuration['global']:
            configuration['global']["process_manager"] = configuration['global']["proccess_manager"]
            del configuration['global']["proccess_manager"]
        changed = True
    else:
        if "process_manager" not in configuration['global']:
            configuration['global']["process_manager"] = "intelmq"
            changed = True

    return changed, configuration, harmonization


def v202_fixes(configuration, harmonization, dry_run, **kwargs):
    """
    Migrate Collector parameter `feed` to `name`. RIPE expert set `query_ripe_stat_ip` with `query_ripe_stat_asn` as default.
    Set cymru whois expert `overwrite` to true.
    """
    changed = None
    for bot_id, bot in configuration.items():
        if bot_id == 'global':
            continue
        if bot["group"] == 'Collector' and bot["parameters"].get("feed"):
            try:
                bot["parameters"]["name"] = bot["parameters"]["feed"]
                del bot["parameters"]["feed"]
            except KeyError:
                pass
            else:
                changed = True
        if bot["module"] == "intelmq.bots.experts.ripe.expert":
            if "query_ripe_stat_asn" in bot["parameters"]:
                if "query_ripe_stat_ip" not in bot["parameters"]:
                    bot["parameters"]["query_ripe_stat_ip"] = bot["parameters"]["query_ripe_stat_asn"]
                    changed = True
        if bot["module"] in ("intelmq.bots.experts.cymru_whois.expert",
                             "intelmq.bots.experts.reverse_dns.expert",
                             "intelmq.bots.experts.modify.expert"):
            if "overwrite" not in bot["parameters"]:
                bot["parameters"]["overwrite"] = True
                changed = True

    return changed, configuration, harmonization


def v210_deprecations(configuration, harmonization, dry_run, **kwargs):
    """
    Migrating configuration
    """
    changed = None
    for bot_id, bot in configuration.items():
        if bot_id == 'global':
            continue
        if bot["module"] == "intelmq.bots.collectors.rt.collector_rt":
            # from 29c4b2c42b126ef51ac7287edc1a9fee28ab27fd to ce96e6d995d420e117a49a22d3bfdea762d899ec
            if "extract_files" in bot["parameters"]:
                bot["parameters"]["extract_attachment"] = bot["parameters"]["extract_files"]
                del bot["parameters"]["extract_files"]
                changed = True
            if "unzip_attachment" not in bot["parameters"]:
                continue
            if "extract_files" not in bot["parameters"]:
                bot["parameters"]["extract_attachment"] = bot["parameters"]["unzip_attachment"]
            del bot["parameters"]["unzip_attachment"]
            changed = True
        if bot["module"] in ("intelmq.bots.experts.generic_db_lookup.expert",
                             "intelmq.bots.outputs.postgresql.output"):
            if "engine" not in bot["parameters"]:
                bot["parameters"]["engine"] = "postgresql"
                changed = True
            if bot["module"] == "intelmq.bots.outputs.postgresql.output":
                bot["module"] = "intelmq.bots.outputs.sql.output"
                changed = True
    return changed, configuration, harmonization


def v213_deprecations(configuration, harmonization, dry_run, **kwargs):
    """
    migrate attach_unzip to extract_files for mail attachment collector

    """
    changed = None
    for bot_id, bot in configuration.items():
        if bot_id == 'global':
            continue
        if bot["module"] == "intelmq.bots.collectors.mail.collector_mail_attach":
            if "attach_unzip" not in bot["parameters"]:
                continue
            if "extract_files" in bot["parameters"] and "attach_unzip" in bot["parameters"]:
                del bot["parameters"]["attach_unzip"]
                changed = True
            elif "extract_files" not in bot["parameters"] and "attach_unzip" in bot["parameters"]:
                bot["parameters"]["extract_files"] = bot["parameters"]["attach_unzip"]
                del bot["parameters"]["attach_unzip"]
                changed = True
    return changed, configuration, harmonization


def v220_configuration(configuration, harmonization, dry_run, **kwargs):
    """
    Migrating configuration
    """
    changed = None
    for bot_id, bot in configuration.items():
        if bot_id == 'global':
            continue
        if bot["module"] == "intelmq.bots.collectors.misp.collector":
            if "misp_verify" not in bot["parameters"]:
                continue
            if bot["parameters"]["misp_verify"] != configuration['global']["http_verify_cert"]:
                bot["parameters"]["http_verify_cert"] = bot["parameters"]["misp_verify"]
            del bot["parameters"]["misp_verify"]
            changed = True
        elif bot["module"] == "intelmq.bots.outputs.elasticsearch.output":
            if "elastic_doctype" in bot["parameters"]:
                del bot["parameters"]["elastic_doctype"]
    return changed, configuration, harmonization


def v220_azure_collector(configuration, harmonization, dry_run, **kwargs):
    """
    Checking for the Microsoft Azure collector
    """
    changed = None
    for bot_id, bot in configuration.items():
        if bot_id == 'global':
            continue
        if bot["module"] == "intelmq.bots.collectors.microsoft.collector_azure":
            if "connection_string" not in bot["parameters"]:
                changed = ("The Microsoft Azure collector changed backwards-"
                           "incompatible in IntelMQ 2.2.0. Look at the bot's "
                           "documentation and NEWS file to adapt the "
                           "configuration.")
    return changed, configuration, harmonization


def harmonization(configuration, harmonization, dry_run, **kwargs):
    """
    Checks if all harmonization fields and types are correct
    """
    changed = None
    original = load_configuration(resource_filename('intelmq',
                                                    'etc/harmonization.conf'))
    for msg_type, msg in original.items():
        if msg_type not in harmonization:
            harmonization[msg_type] = msg
            changed = True
            continue
        for fieldname, field in msg.items():
            if fieldname not in harmonization[msg_type]:
                harmonization[msg_type][fieldname] = field
                changed = True
                continue
            if harmonization[msg_type][fieldname]['type'] != original[msg_type][fieldname]['type']:
                harmonization[msg_type][fieldname]['type'] = original[msg_type][fieldname]['type']
                changed = True
            installed_regex = harmonization[msg_type][fieldname].get('regex')
            original_regex = original[msg_type][fieldname].get('regex')
            if original_regex and original_regex != installed_regex:
                harmonization[msg_type][fieldname]['regex'] = original[msg_type][fieldname]['regex']
                changed = True
            installed_regex = harmonization[msg_type][fieldname].get('iregex')
            original_regex = original[msg_type][fieldname].get('iregex')
            if original_regex and original_regex != installed_regex:
                harmonization[msg_type][fieldname]['iregex'] = original[msg_type][fieldname]['iregex']
                changed = True
    return changed, configuration, harmonization


def v213_feed_changes(configuration, harmonization, dry_run, **kwargs):
    """
    Migrates feed configuration for changed feed parameters.
    """
    found_zeus = []
    found_bitcash = []
    found_ddos_attack = []
    found_ransomware = []
    found_bambenek = []
    found_nothink = []
    found_nothink_parser = []
    changed = None
    messages = []
    for bot_id, bot in configuration.items():
        if bot_id == 'global':
            continue
        if bot["module"] == "intelmq.bots.collectors.http.collector_http":
            if "http_url" not in bot["parameters"]:
                continue
            if bot["parameters"]["http_url"] == 'https://www.tc.edu.tw/net/netflow/lkout/recent/30':
                bot["parameters"]["http_url"] = "https://www.tc.edu.tw/net/netflow/lkout/recent/"
                changed = True
            if bot["parameters"]["http_url"].startswith("https://zeustracker.abuse.ch/"):
                found_zeus.append(bot_id)
            elif bot["parameters"]["http_url"].startswith("https://bitcash.cz/misc/log/blacklist"):
                found_bitcash.append(bot_id)
            elif bot["parameters"]["http_url"].startswith("https://ransomwaretracker.abuse.ch/feeds/csv/"):
                found_ransomware.append(bot_id)
            elif bot["parameters"]["http_url"] == "https://osint.bambenekconsulting.com/feeds/dga-feed.txt":
                bot["parameters"]["http_url"] = "https://faf.bambenekconsulting.com/feeds/dga-feed.txt"
                changed = True
            elif bot["parameters"]["http_url"] in ("http://osing.bambenekconsulting.com/feeds/dga/c2-ipmasterlist.txt",
                                                   "https://osing.bambenekconsulting.com/feeds/dga/c2-ipmasterlist.txt",
                                                   "http://osint.bambenekconsulting.com/feeds/c2-dommasterlist.txt",
                                                   "https://osint.bambenekconsulting.com/feeds/c2-dommasterlist.txt"):
                found_bambenek.append(bot_id)
            elif (bot["parameters"]["http_url"].startswith("http://www.nothink.org/") or
                  bot["parameters"]["http_url"].startswith("https://www.nothink.org/")):
                found_nothink.append(bot_id)
        elif bot["module"] == "intelmq.bots.collectors.http.collector_http_stream":
            if bot["parameters"].get("http_url", "").startswith("https://feed.caad.fkie.fraunhofer.de/ddosattackfeed"):
                found_ddos_attack.append(bot_id)
        elif bot['module'] == "intelmq.bots.parsers.nothink.parser":
            found_nothink_parser.append(bot_id)
    if found_zeus:
        messages.append('A discontinued feed "Zeus Tracker" has been found '
                        'as bot %s.' % ', '.join(sorted(found_zeus)))
    if found_bitcash:
        messages.append('The discontinued feed "Bitcash.cz" has been found '
                        'as bot %s.' % ', '.join(sorted(found_bitcash)))
    if found_ddos_attack:
        messages.append('The discontinued feed "Fraunhofer DDos Attack" has been found '
                        'as bot %s.' % ', '.join(sorted(found_ddos_attack)))
    if found_ransomware:
        messages.append('The discontinued feed "Abuse.ch Ransomware Tracker" has been found '
                        'as bot %s.' % ', '.join(sorted(found_ransomware)))
    if found_bambenek:
        messages.append('Many Bambenek feeds now require a license, see https://osint.bambenekconsulting.com/feeds/'
                        ' potentially affected bots are %s.' % ', '.join(sorted(found_bambenek)))
    if found_nothink:
        messages.append('All Nothink Honeypot feeds are discontinued, '
                        'potentially affected bots are %s.' % ', '.join(sorted(found_nothink)))
    if found_nothink_parser:
        messages.append('The Nothink Parser has been removed, '
                        'affected bots are %s.' % ', '.join(sorted(found_nothink_parser)))
    messages = ' '.join(messages)
    return messages + ' Remove affected bots yourself.' if messages else changed, configuration, harmonization


def v220_feed_changes(configuration, harmonization, dry_run, **kwargs):
    """
    Migrates feed configuration for changed feed parameters.
    """
    found_urlvir_feed = []
    found_urlvir_parser = []
    messages = []
    for bot_id, bot in configuration.items():
        if bot_id == 'global':
            continue
        if bot["module"] == "intelmq.bots.collectors.http.collector_http":
            if "http_url" not in bot["parameters"]:
                continue
            if bot["parameters"]["http_url"].startswith("http://www.urlvir.com/export-"):
                found_urlvir_feed.append(bot_id)
        elif bot['module'] == "intelmq.bots.parsers.urlvir.parser":
            found_urlvir_parser.append(bot_id)
    if found_urlvir_feed:
        messages.append('A discontinued feed "URLVir" has been found '
                        'as bot %s.' % ', '.join(sorted(found_urlvir_feed)))
    if found_urlvir_parser:
        messages.append('The removed parser "URLVir" has been found '
                        'as bot %s.' % ', '.join(sorted(found_urlvir_parser)))
    messages = ' '.join(messages)
    return messages + ' Remove affected bots yourself.' if messages else None, configuration, harmonization


def v221_feed_changes(configuration, harmonization, dry_run, **kwargs):
    """
    Migrates feeds' configuration for changed/fixed parameters. Deprecation of HP Hosts file feed & parser.
    """
    found_hphosts_collector = []
    found_hphosts_parser = []
    messages = []
    ULRHAUS_OLD = ['time.source', 'source.url', 'status', 'extra.urlhaus.threat_type', 'source.fqdn', 'source.ip',
                   'source.asn', 'source.geolocation.cc']
    URLHAUS_NEW = ['time.source', 'source.url', 'status', 'classification.type|__IGNORE__', 'source.fqdn|__IGNORE__',
                   'source.ip', 'source.asn', 'source.geolocation.cc']
    changed = None
    for bot_id, bot in configuration.items():
        if bot_id == 'global':
            continue
        if bot["module"] == "intelmq.bots.collectors.http.collector_http":
            if bot["parameters"].get("http_url", None) == "http://hosts-file.net/download/hosts.txt":
                found_hphosts_collector.append(bot_id)
        elif bot['module'] == "intelmq.bots.parsers.hphosts.parser":
            found_hphosts_parser.append(bot_id)
        if bot["module"] == "intelmq.bots.parsers.generic.parser_csv":
            if "columns" not in bot["parameters"]:
                continue
            columns = bot["parameters"]["columns"]
            # convert columns to an array
            if type(columns) is str:
                columns = [column.strip() for column in columns.split(",")]
            if columns == ULRHAUS_OLD:
                changed = True
                bot["parameters"]["columns"] = URLHAUS_NEW

    if found_hphosts_collector:
        messages.append('A discontinued feed "HP Hosts File" has been found '
                        'as bot %s.' % ', '.join(sorted(found_hphosts_collector)))
    if found_hphosts_parser:
        messages.append('The removed parser "HP Hosts" has been found '
                        'as bot %s.' % ', '.join(sorted(found_hphosts_parser)))
    messages = ' '.join(messages)
    return messages + ' Remove affected bots yourself.' if messages else changed, configuration, harmonization


def v222_feed_changes(configuration, harmonization, dry_run, **kwargs):
    """
    Migrate Shadowserver feed name
    """
    changed = None
    for bot_id, bot in configuration.items():
        if bot_id == 'global':
            continue
        if bot["module"] == "intelmq.bots.parsers.shadowserver.parser":
            if bot["parameters"].get("feedname", None) == "Blacklisted-IP":
                bot["parameters"]["feedname"] = "Blocklist"
                changed = True
    return changed, configuration, harmonization


def v230_csv_parser_parameter_fix(configuration, harmonization, dry_run, **kwargs):
    """
    Fix CSV parser parameter misspelling
    """
    changed = None
    for bot_id, bot in configuration.items():
        if bot_id == 'global':
            continue
        if bot["module"] == "intelmq.bots.parsers.generic.parser_csv":
            if "delimeter" in bot["parameters"] and "delimiter" in bot["parameters"]:
                del bot["parameters"]["delimeter"]
                changed = True
            elif "delimeter" in bot["parameters"]:
                bot["parameters"]["delimiter"] = bot["parameters"]["delimeter"]
                del bot["parameters"]["delimeter"]
                changed = True
    return changed, configuration, harmonization


def v230_deprecations(configuration, harmonization, dry_run, **kwargs):
    """
    Deprecate malwaredomainlist parser
    """
    found_malwaredomainlistparser = []
    messages = []
    for bot_id, bot in configuration.items():
        if bot_id == 'global':
            continue
        if bot["module"] == "intelmq.bots.parsers.malwaredomainlist.parser":
            found_malwaredomainlistparser.append(bot_id)
    if found_malwaredomainlistparser:
        messages.append('A discontinued bot "Malware Domain List Parser" has been found '
                        'as bot %s.' % ', '.join(sorted(found_malwaredomainlistparser)))
    messages = ' '.join(messages)
    return messages + ' Remove affected bots yourself.' if messages else None, configuration, harmonization


def v230_feed_changes(configuration, harmonization, dry_run, **kwargs):
    """
    Migrates feeds' configuration for changed/fixed parameter
    """
    found_malwaredomainlist = []
    messages = []
    for bot_id, bot in configuration.items():
        if bot_id == 'global':
            continue
        if bot["module"] == "intelmq.bots.collectors.http.collector_http":
            if "http_url" not in bot["parameters"]:
                continue
            if bot["parameters"]["http_url"].startswith("http://www.malwaredomainlist.com/updatescsv.php"):
                found_malwaredomainlist.append(bot_id)
    if found_malwaredomainlist:
        messages.append('A discontinued feed "Malware Domain List" has been found '
                        'as bot %s.' % ', '.join(sorted(found_malwaredomainlist)))
    messages = ' '.join(messages)
    return messages + ' Remove affected bots yourself.' if messages else None, configuration, harmonization


def v300_bots_file_removal(configuration, harmonization, dry_run, **kwargs):
    """
    Remove BOTS file
    """
    changed = None
    messages = []
    bots_file = Path(CONFIG_DIR) / "BOTS"
    if bots_file.exists():
        if dry_run:
            print(f'Would now remove file {bots_file!r}.')
        else:
            bots_file.unlink()
            changed = True
    messages = ' '.join(messages)
    return messages if messages else changed, configuration, harmonization


def v300_defaults_file_removal(configuration, harmonization, dry_run, **kwargs):
    """
    Remove the defaults.conf file
    """
    changed = None
    messages = []
    defaults_file = Path(CONFIG_DIR) / "defaults.conf"
    if defaults_file.exists():
        if dry_run:
            print(f'Would now remove file {defaults_file!r}.')
        else:
            configuration['global'] = load_configuration(defaults_file)
            defaults_file.unlink()
            changed = True
    messages = ' '.join(messages)
    return messages if messages else changed, configuration, harmonization


def v233_feodotracker_browse(configuration, harmonization, dry_run, **kwargs):
    """
    Migrate Abuse.ch Feodotracker Browser feed parsing parameters
    """
    changed = None
    old_feodo_columns = 'time.source,source.ip,malware.name,status,extra.SBL,source.as_name,source.geolocation.cc'
    old_ignore_values = ',,,,Not listed,,'
    for bot_id, bot in configuration.items():
        if bot_id == 'global':
            continue
        # The parameters can be given as string or list of strings
        if (bot["module"] == "intelmq.bots.parsers.html_table.parser" and 'feodo' in bot_id.lower() and
                "columns" in bot["parameters"] and "ignore_values" in bot["parameters"] and
                (bot["parameters"]["columns"] == old_feodo_columns or bot["parameters"][
                    "columns"] == old_feodo_columns.split(',')) and
                (bot["parameters"]["ignore_values"] == old_ignore_values or bot["parameters"][
                    "ignore_values"] == old_ignore_values.split(','))):
            bot["parameters"][
                "columns"] = 'time.source,source.ip,malware.name,status,source.as_name,source.geolocation.cc'
            bot["parameters"]['ignore_values'] = ',,,,,'
            changed = True
    return changed, configuration, harmonization


def v300_pipeline_file_removal(configuration, harmonization, dry_run, **kwargs):
    """
    Remove the pipeline.conf file
    """
    changed = None
    messages = []
    pipeline_file = Path(CONFIG_DIR) / "pipeline.conf"
    if pipeline_file.exists():
        pipelines = load_configuration(pipeline_file)
        for bot in configuration:
            if bot == 'global':
                continue
            if bot in pipelines:
                if 'destination-queues' in pipelines[bot]:
                    destination_queues = pipelines[bot]['destination-queues']
                    if isinstance(destination_queues, dict):
                        configuration[bot]['parameters']['destination_queues'] = destination_queues
                    if isinstance(destination_queues, list):
                        configuration[bot]['parameters']['destination_queues'] = {'_default': destination_queues}
                    if isinstance(destination_queues, str):
                        configuration[bot]['parameters']['destination_queues'] = {'_default': [destination_queues]}
                if 'source-queue' in pipelines[bot]:
                    if pipelines[bot]['source-queue'] != f"{bot}-queue":
                        configuration[bot]['parameters']['source_queue'] = pipelines[bot]['source-queue']
        if dry_run:
            print(f'Would now remove file {pipeline_file!r}.')
        else:
            pipeline_file.unlink()
        changed = True
    messages = ' '.join(messages)
    return messages if messages else changed, configuration, harmonization


def v301_deprecations(configuration, harmonization, dry_run, **kwargs):
    """
    Deprecate malwaredomains parser and collector
    """
    found_malwaredomainsparser = []
    found_malwaredomainscollector = []
    changed = None
    messages = []
    for bot_id, bot in configuration.items():
        if bot_id == 'global':
            continue
        if bot["module"] == "intelmq.bots.parsers.malwaredomains.parser":
            found_malwaredomainsparser.append(bot_id)
        if bot["module"] == "intelmq.bots.collectors.http.collector":
            if "http_url" not in bot["parameters"]:
                continue
            if bot["parameters"]["http_url"] == 'http://mirror1.malwaredomains.com/files/domains.txt':
                found_malwaredomainscollector.append(bot_id)
    if found_malwaredomainsparser:
        messages.append('A discontinued bot "Malware Domains Parser" has been found '
                        'as bot %s.' % ', '.join(sorted(found_malwaredomainsparser)))
    if found_malwaredomainscollector:
        messages.append('A discontinued bot "Malware Domains Collector" has been found '
                        'as bot %s.' % ', '.join(sorted(found_malwaredomainscollector)))
    messages = ' '.join(messages)
    return messages + ' Remove affected bots yourself.' if messages else changed, configuration, harmonization


<<<<<<< HEAD
def v310_deprecations(configuration, harmonization, dry_run, **kwargs):
    """
    Deprecate malc0de parser
    """
    found_malc0deparser = []
=======
def v310_feed_changes(configuration, harmonization, dry_run, **kwargs):
    """
    Migrates feeds' configuration for changed/fixed parameter
    """
    found_autoshun = []
>>>>>>> f1ec7b77
    messages = []
    for bot_id, bot in configuration.items():
        if bot_id == 'global':
            continue
<<<<<<< HEAD
        if bot["module"] == "intelmq.bots.parsers.malc0de.parser":
            found_malc0deparser.append(bot_id)
    if found_malc0deparser:
        messages.append('A discontinued bot "Malc0de Parser" has been found '
                        'as bot %s.' % ', '.join(sorted(found_malc0deparser)))
=======
        if bot["module"] == "intelmq.bots.collectors.http.collector":
            if bot["parameters"].get("http_url", "").startswith("https://www.autoshun.org/download"):
                found_autoshun.append(bot_id)
        if bot["module"] == "intelmq.bots.parsers.autoshun.parser":
            found_autoshun.append(bot_id)
    if found_autoshun:
        messages.append('A discontinued feed "Autoshun" has been found '
                        f'as bot {", ".join(sorted(found_autoshun))}.')
>>>>>>> f1ec7b77
    messages = ' '.join(messages)
    return messages + ' Remove affected bots yourself.' if messages else None, configuration, harmonization


UPGRADES = OrderedDict([
    ((1, 0, 0, 'dev7'), (v100_dev7_modify_syntax,)),
    ((1, 1, 0), (v110_shadowserver_feednames, v110_deprecations)),
    ((1, 1, 1), (v111_defaults_process_manager,)),
    ((1, 1, 2), (v112_feodo_tracker_ips, v112_feodo_tracker_domains,)),
    ((2, 0, 0), (v200_defaults_statistics, v200_defaults_broker,
                 v200_defaults_ssl_ca_certificate)),
    ((2, 0, 1), ()),
    ((2, 0, 2), (v202_fixes,)),
    ((2, 1, 0), (v210_deprecations,)),
    ((2, 1, 1), ()),
    ((2, 1, 2), ()),
    ((2, 1, 3), (v213_deprecations, v213_feed_changes)),
    ((2, 2, 0), (v220_configuration, v220_azure_collector, v220_feed_changes)),
    ((2, 2, 1), (v221_feed_changes,)),
    ((2, 2, 2), (v222_feed_changes,)),
    ((2, 2, 3), ()),
    ((2, 3, 0), (v230_csv_parser_parameter_fix, v230_feed_changes, v230_deprecations,)),
    ((2, 3, 1), ()),
    ((2, 3, 2), ()),
    ((2, 3, 3), (v233_feodotracker_browse,)),
    ((3, 0, 0), (v300_bots_file_removal, v300_defaults_file_removal, v300_pipeline_file_removal,)),
    ((3, 0, 1), (v301_deprecations,)),
    ((3, 0, 2), ()),
<<<<<<< HEAD
    ((3, 1, 0), (v310_deprecations,)),
=======
    ((3, 1, 0), (v310_feed_changes, )),
>>>>>>> f1ec7b77
])

ALWAYS = (harmonization,)<|MERGE_RESOLUTION|>--- conflicted
+++ resolved
@@ -36,11 +36,7 @@
            'v300_defaults_file_removal',
            'v300_pipeline_file_removal',
            'v301_deprecations',
-<<<<<<< HEAD
-           'v310_deprecations',
-=======
            'v310_feed_changes',
->>>>>>> f1ec7b77
            ]
 
 
@@ -735,39 +731,29 @@
     return messages + ' Remove affected bots yourself.' if messages else changed, configuration, harmonization
 
 
-<<<<<<< HEAD
-def v310_deprecations(configuration, harmonization, dry_run, **kwargs):
-    """
-    Deprecate malc0de parser
-    """
+def v310_feed_changes(configuration, harmonization, dry_run, **kwargs):
+    """
+    Migrates feeds' configuration for changed/fixed parameter
+    """
+    found_autoshun = []
     found_malc0deparser = []
-=======
-def v310_feed_changes(configuration, harmonization, dry_run, **kwargs):
-    """
-    Migrates feeds' configuration for changed/fixed parameter
-    """
-    found_autoshun = []
->>>>>>> f1ec7b77
-    messages = []
-    for bot_id, bot in configuration.items():
-        if bot_id == 'global':
-            continue
-<<<<<<< HEAD
+    messages = []
+    for bot_id, bot in configuration.items():
+        if bot_id == 'global':
+            continue
         if bot["module"] == "intelmq.bots.parsers.malc0de.parser":
             found_malc0deparser.append(bot_id)
-    if found_malc0deparser:
-        messages.append('A discontinued bot "Malc0de Parser" has been found '
-                        'as bot %s.' % ', '.join(sorted(found_malc0deparser)))
-=======
         if bot["module"] == "intelmq.bots.collectors.http.collector":
             if bot["parameters"].get("http_url", "").startswith("https://www.autoshun.org/download"):
                 found_autoshun.append(bot_id)
         if bot["module"] == "intelmq.bots.parsers.autoshun.parser":
             found_autoshun.append(bot_id)
+    if found_malc0deparser:
+        messages.append('A discontinued bot "Malc0de Parser" has been found '
+                        'as bot %s.' % ', '.join(sorted(found_malc0deparser)))
     if found_autoshun:
         messages.append('A discontinued feed "Autoshun" has been found '
                         f'as bot {", ".join(sorted(found_autoshun))}.')
->>>>>>> f1ec7b77
     messages = ' '.join(messages)
     return messages + ' Remove affected bots yourself.' if messages else None, configuration, harmonization
 
@@ -796,11 +782,7 @@
     ((3, 0, 0), (v300_bots_file_removal, v300_defaults_file_removal, v300_pipeline_file_removal,)),
     ((3, 0, 1), (v301_deprecations,)),
     ((3, 0, 2), ()),
-<<<<<<< HEAD
-    ((3, 1, 0), (v310_deprecations,)),
-=======
     ((3, 1, 0), (v310_feed_changes, )),
->>>>>>> f1ec7b77
 ])
 
 ALWAYS = (harmonization,)