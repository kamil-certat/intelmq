# -*- coding: utf-8 -*-
"""
© 2020 Sebastian Wagner <wagner@cert.at>

SPDX-License-Identifier: AGPL-3.0
"""
from collections import OrderedDict
from pkg_resources import resource_filename
from pathlib import Path
from intelmq import CONFIG_DIR

from intelmq.lib.utils import load_configuration, write_configuration

__all__ = ['v100_dev7_modify_syntax',
           'v110_shadowserver_feednames',
           'v110_deprecations',
           'v200_defaults_statistics',
           'v200_defaults_broker',
           'v112_feodo_tracker_ips',
           'v112_feodo_tracker_domains',
           'v200_defaults_ssl_ca_certificate',
           'v111_defaults_process_manager',
           'v202_fixes',
           'v210_deprecations',
           'v213_deprecations',
           'v213_feed_changes',
           'v220_configuration',
           'v220_azure_collector',
           'v220_feed_changes',
           'v221_feed_changes',
           'v222_feed_changes',
           'v230_csv_parser_parameter_fix',
           'v230_deprecations',
           'v230_feed_changes',
           'v300_bots_file_removal'
           ]


def v200_defaults_statistics(defaults, runtime, harmonization, dry_run):
    """
    Inserting `statistics_*` parameters into defaults configuration file
    """
    values = {"statistics_database": 3,
              "statistics_host": "127.0.0.1",
              "statistics_password": defaults.get('source_pipeline_password', None),
              "statistics_port": 6379
              }
    changed = None
    for key, value in values.items():
        if key not in defaults:
            defaults[key] = value
            changed = True
    return changed, defaults, runtime, harmonization


def v200_defaults_broker(defaults, runtime, harmonization, dry_run):
    """
    Inserting `*_pipeline_broker` and deleting broker into/from defaults configuration
    """
    changed = None
    values = {"destination_pipeline_broker": defaults.get("broker", "redis"),
              "source_pipeline_broker": defaults.get("broker", "redis"),
              }
    for key, value in values.items():
        if key not in defaults:
            defaults[key] = value
            changed = True
    if "broker" in defaults:
        del defaults["broker"]
        changed = True

    return changed, defaults, runtime, harmonization


def v112_feodo_tracker_ips(defaults, runtime, harmonization, dry_run):
    """
    Fix URL of feodotracker IPs feed in runtime configuration
    """
    changed = None
    for bot_id, bot in runtime.items():
        if bot["parameters"].get("http_url") == "https://feodotracker.abuse.ch/blocklist/?download=ipblocklist":
            bot["parameters"]["http_url"] = "https://feodotracker.abuse.ch/downloads/ipblocklist.csv"
            changed = True

    return changed, defaults, runtime, harmonization


def v112_feodo_tracker_domains(defaults, runtime, harmonization, dry_run):
    """
    Search for discontinued feodotracker domains feed
    """
    found = False
    for bot_id, bot in runtime.items():
        if bot["parameters"].get("http_url") == "https://feodotracker.abuse.ch/blocklist/?download=domainblocklist":
            found = bot_id

    if not found:
        return None, defaults, runtime, harmonization
    else:
        return ('The discontinued feed "Feodo Tracker Domains" has been found '
                'as bot %r. Remove it yourself please.' % found,
                defaults, runtime, harmonization)


def v110_shadowserver_feednames(defaults, runtime, harmonization, dry_run):
    """
    Replace deprecated Shadowserver feednames
    """
    mapping = {
        "Botnet-Drone-Hadoop": "Drone",
        "DNS-open-resolvers": "DNS-Open-Resolvers",
        "Open-NetBIOS": "Open-NetBIOS-Nameservice",
        "Ssl-Freak-Scan": "SSL-FREAK-Vulnerable-Servers",
        "Ssl-Scan": "SSL-POODLE-Vulnerable-Servers",
    }
    changed = None
    for bot_id, bot in runtime.items():
        if bot["module"] == "intelmq.bots.parsers.shadowserver.parser":
            if bot["parameters"]["feedname"] in mapping:
                changed = True
                bot["parameters"]["feedname"] = mapping[bot["parameters"]["feedname"]]

    return changed, defaults, runtime, harmonization


def v110_deprecations(defaults, runtime, harmonization, dry_run):
    """
    Checking for deprecated runtime configurations (stomp collector, cymru parser, ripe expert, collector feed parameter)
    """
    mapping = {
        "intelmq.bots.collectors.n6.collector_stomp": "intelmq.bots.collectors.stomp.collector",
        "intelmq.bots.parsers.cymru_full_bogons.parser": "intelmq.bots.parsers.cymru.parser_full_bogons",
    }
    changed = None
    for bot_id, bot in runtime.items():
        if bot["module"] in mapping:
            bot["module"] = mapping[bot["module"]]
            changed = True
        if bot["module"] == "intelmq.bots.experts.ripencc_abuse_contact.expert":
            bot["module"] = "intelmq.bots.experts.ripe.expert"
            changed = True
        if bot["module"] == "intelmq.bots.experts.ripe.expert":
            if bot["parameters"].get("query_ripe_stat"):
                if "query_ripe_stat_asn" not in bot["parameters"]:
                    bot["parameters"]["query_ripe_stat_asn"] = bot["parameters"]["query_ripe_stat"]
                if "query_ripe_stat_ip" not in bot["parameters"]:
                    bot["parameters"]["query_ripe_stat_ip"] = bot["parameters"]["query_ripe_stat"]
                del bot["parameters"]["query_ripe_stat"]
                changed = True
        if bot["group"] == 'Collector' and bot["parameters"].get("feed") and not bot["parameters"].get("name"):
            try:
                bot["parameters"]["name"] = bot["parameters"]["feed"]
                del bot["parameters"]["feed"]
            except KeyError:
                pass
            else:
                changed = True

    return changed, defaults, runtime, harmonization


def modify_expert_convert_config(old):
    """
    Also used in the modify expert
    """
    config = []
    for groupname, group in old.items():
        for rule_name, rule in group.items():
            config.append({"rulename": groupname + ' ' + rule_name,
                           "if": rule[0],
                           "then": rule[1]})
    return config


def v100_dev7_modify_syntax(defaults, runtime, harmonization, dry_run):
    """
    Migrate modify bot configuration format
    """
    changed = None
    for bot_id, bot in runtime.items():
        if bot["module"] == "intelmq.bots.experts.modify.expert":
            if "configuration_path" in bot["parameters"]:
                config = load_configuration(bot["parameters"]["configuration_path"])
                if type(config) is dict:
                    new_config = modify_expert_convert_config(config)
                    if len(config) != len(new_config):
                        return 'Error converting modify expert syntax. Different size of configurations. Please report this.'
                    changed = True
                    if dry_run:
                        print('Would now convert file %r syntax.',
                              bot["parameters"]["configuration_path"])
                        continue
                    try:
                        write_configuration(bot["parameters"]["configuration_path"],
                                            new_config)
                    except PermissionError:
                        return ('Can\'t update %s\'s configuration: Permission denied.' % bot_id,
                                defaults, runtime, harmonization)

    return changed, defaults, runtime, harmonization


def v200_defaults_ssl_ca_certificate(defaults, runtime, harmonization, dry_run):
    """
    Add ssl_ca_certificate to defaults
    """
    if "ssl_ca_certificate" not in defaults:
        defaults["ssl_ca_certificate"] = None
        return True, defaults, runtime, harmonization
    else:
        return None, defaults, runtime, harmonization


def v111_defaults_process_manager(defaults, runtime, harmonization, dry_run):
    """
    Fix typo in proccess_manager parameter
    """
    changed = None
    if "proccess_manager" in defaults:
        if "process_manager" in defaults:
            del defaults["proccess_manager"]
        elif "process_manager" not in defaults:
            defaults["process_manager"] = defaults["proccess_manager"]
            del defaults["proccess_manager"]
        changed = True
    else:
        if "process_manager" not in defaults:
            defaults["process_manager"] = "intelmq"
            changed = True

    return changed, defaults, runtime, harmonization


def v202_fixes(defaults, runtime, harmonization, dry_run):
    """
    Migrate Collector parameter `feed` to `name`. RIPE expert set `query_ripe_stat_ip` with `query_ripe_stat_asn` as default.
    Set cymru whois expert `overwrite` to true.
    """
    changed = None
    for bot_id, bot in runtime.items():
        if bot["group"] == 'Collector' and bot["parameters"].get("feed"):
            try:
                bot["parameters"]["name"] = bot["parameters"]["feed"]
                del bot["parameters"]["feed"]
            except KeyError:
                pass
            else:
                changed = True
        if bot["module"] == "intelmq.bots.experts.ripe.expert":
            if "query_ripe_stat_asn" in bot["parameters"]:
                if "query_ripe_stat_ip" not in bot["parameters"]:
                    bot["parameters"]["query_ripe_stat_ip"] = bot["parameters"]["query_ripe_stat_asn"]
                    changed = True
        if bot["module"] in ("intelmq.bots.experts.cymru_whois.expert",
                             "intelmq.bots.experts.reverse_dns.expert",
                             "intelmq.bots.experts.modify.expert"):
            if "overwrite" not in bot["parameters"]:
                bot["parameters"]["overwrite"] = True
                changed = True

    return changed, defaults, runtime, harmonization


def v210_deprecations(defaults, runtime, harmonization, dry_run):
    """
    Migrating configuration
    """
    changed = None
    for bot_id, bot in runtime.items():
        if bot["module"] == "intelmq.bots.collectors.rt.collector_rt":
            # from 29c4b2c42b126ef51ac7287edc1a9fee28ab27fd to ce96e6d995d420e117a49a22d3bfdea762d899ec
            if "extract_files" in bot["parameters"]:
                bot["parameters"]["extract_attachment"] = bot["parameters"]["extract_files"]
                del bot["parameters"]["extract_files"]
                changed = True
            if "unzip_attachment" not in bot["parameters"]:
                continue
            if "extract_files" not in bot["parameters"]:
                bot["parameters"]["extract_attachment"] = bot["parameters"]["unzip_attachment"]
            del bot["parameters"]["unzip_attachment"]
            changed = True
        if bot["module"] in ("intelmq.bots.experts.generic_db_lookup.expert",
                             "intelmq.bots.outputs.postgresql.output"):
            if "engine" not in bot["parameters"]:
                bot["parameters"]["engine"] = "postgresql"
                changed = True
            if bot["module"] == "intelmq.bots.outputs.postgresql.output":
                bot["module"] = "intelmq.bots.outputs.sql.output"
                changed = True
    return changed, defaults, runtime, harmonization


def v213_deprecations(defaults, runtime, harmonization, dry_run):
    """
    migrate attach_unzip to extract_files for mail attachment collector

    """
    changed = None
    for bot_id, bot in runtime.items():
        if bot["module"] == "intelmq.bots.collectors.mail.collector_mail_attach":
            if "attach_unzip" not in bot["parameters"]:
                continue
            if "extract_files" in bot["parameters"] and "attach_unzip" in bot["parameters"]:
                del bot["parameters"]["attach_unzip"]
                changed = True
            elif "extract_files" not in bot["parameters"] and "attach_unzip" in bot["parameters"]:
                bot["parameters"]["extract_files"] = bot["parameters"]["attach_unzip"]
                del bot["parameters"]["attach_unzip"]
                changed = True
    return changed, defaults, runtime, harmonization


def v220_configuration(defaults, runtime, harmonization, dry_run):
    """
    Migrating configuration
    """
    changed = None
    for bot_id, bot in runtime.items():
        if bot["module"] == "intelmq.bots.collectors.misp.collector":
            if "misp_verify" not in bot["parameters"]:
                continue
            if bot["parameters"]["misp_verify"] != defaults["http_verify_cert"]:
                bot["parameters"]["http_verify_cert"] = bot["parameters"]["misp_verify"]
            del bot["parameters"]["misp_verify"]
            changed = True
        elif bot["module"] == "intelmq.bots.outputs.elasticsearch.output":
            if "elastic_doctype" in bot["parameters"]:
                del bot["parameters"]["elastic_doctype"]
    return changed, defaults, runtime, harmonization


def v220_azure_collector(defaults, runtime, harmonization, dry_run):
    """
    Checking for the Microsoft Azure collector
    """
    changed = None
    for bot_id, bot in runtime.items():
        if bot["module"] == "intelmq.bots.collectors.microsoft.collector_azure":
            if "connection_string" not in bot["parameters"]:
                changed = ("The Microsoft Azure collector changed backwards-"
                           "incompatible in IntelMQ 2.2.0. Look at the bot's "
                           "documentation and NEWS file to adapt the "
                           "configuration.")
    return changed, defaults, runtime, harmonization


def harmonization(defaults, runtime, harmonization, dry_run):
    """
    Checks if all harmonization fields and types are correct
    """
    changed = None
    original = load_configuration(resource_filename('intelmq',
                                                    'etc/harmonization.conf'))
    for msg_type, msg in original.items():
        if msg_type not in harmonization:
            harmonization[msg_type] = msg
            changed = True
            continue
        for fieldname, field in msg.items():
            if fieldname not in harmonization[msg_type]:
                harmonization[msg_type][fieldname] = field
                changed = True
                continue
            if harmonization[msg_type][fieldname]['type'] != original[msg_type][fieldname]['type']:
                harmonization[msg_type][fieldname]['type'] = original[msg_type][fieldname]['type']
                changed = True
            installed_regex = harmonization[msg_type][fieldname].get('regex')
            original_regex = original[msg_type][fieldname].get('regex')
            if original_regex and original_regex != installed_regex:
                harmonization[msg_type][fieldname]['regex'] = original[msg_type][fieldname]['regex']
                changed = True
            installed_regex = harmonization[msg_type][fieldname].get('iregex')
            original_regex = original[msg_type][fieldname].get('iregex')
            if original_regex and original_regex != installed_regex:
                harmonization[msg_type][fieldname]['iregex'] = original[msg_type][fieldname]['iregex']
                changed = True
    return changed, defaults, runtime, harmonization


def v213_feed_changes(defaults, runtime, harmonization, dry_run):
    """
    Migrates feed configuration for changed feed parameters.
    """
    found_zeus = []
    found_bitcash = []
    found_ddos_attack = []
    found_ransomware = []
    found_bambenek = []
    found_nothink = []
    found_nothink_parser = []
    changed = None
    messages = []
    for bot_id, bot in runtime.items():
        if bot["module"] == "intelmq.bots.collectors.http.collector_http":
            if "http_url" not in bot["parameters"]:
                continue
            if bot["parameters"]["http_url"] == 'https://www.tc.edu.tw/net/netflow/lkout/recent/30':
                bot["parameters"]["http_url"] = "https://www.tc.edu.tw/net/netflow/lkout/recent/"
                changed = True
            if bot["parameters"]["http_url"].startswith("https://zeustracker.abuse.ch/"):
                found_zeus.append(bot_id)
            elif bot["parameters"]["http_url"].startswith("https://bitcash.cz/misc/log/blacklist"):
                found_bitcash.append(bot_id)
            elif bot["parameters"]["http_url"].startswith("https://ransomwaretracker.abuse.ch/feeds/csv/"):
                found_ransomware.append(bot_id)
            elif bot["parameters"]["http_url"] == "https://osint.bambenekconsulting.com/feeds/dga-feed.txt":
                bot["parameters"]["http_url"] = "https://faf.bambenekconsulting.com/feeds/dga-feed.txt"
                changed = True
            elif bot["parameters"]["http_url"] in ("http://osing.bambenekconsulting.com/feeds/dga/c2-ipmasterlist.txt",
                                                   "https://osing.bambenekconsulting.com/feeds/dga/c2-ipmasterlist.txt",
                                                   "http://osint.bambenekconsulting.com/feeds/c2-dommasterlist.txt",
                                                   "https://osint.bambenekconsulting.com/feeds/c2-dommasterlist.txt"):
                found_bambenek.append(bot_id)
            elif (bot["parameters"]["http_url"].startswith("http://www.nothink.org/") or
                  bot["parameters"]["http_url"].startswith("https://www.nothink.org/")):
                found_nothink.append(bot_id)
        elif bot["module"] == "intelmq.bots.collectors.http.collector_http_stream":
            if bot["parameters"].get("http_url", "").startswith("https://feed.caad.fkie.fraunhofer.de/ddosattackfeed"):
                found_ddos_attack.append(bot_id)
        elif bot['module'] == "intelmq.bots.parsers.nothink.parser":
            found_nothink_parser.append(bot_id)
    if found_zeus:
        messages.append('A discontinued feed "Zeus Tracker" has been found '
                        'as bot %s.' % ', '.join(sorted(found_zeus)))
    if found_bitcash:
        messages.append('The discontinued feed "Bitcash.cz" has been found '
                        'as bot %s.' % ', '.join(sorted(found_bitcash)))
    if found_ddos_attack:
        messages.append('The discontinued feed "Fraunhofer DDos Attack" has been found '
                        'as bot %s.' % ', '.join(sorted(found_ddos_attack)))
    if found_ransomware:
        messages.append('The discontinued feed "Abuse.ch Ransomware Tracker" has been found '
                        'as bot %s.' % ', '.join(sorted(found_ransomware)))
    if found_bambenek:
        messages.append('Many Bambenek feeds now require a license, see https://osint.bambenekconsulting.com/feeds/'
                        ' potentially affected bots are %s.' % ', '.join(sorted(found_bambenek)))
    if found_nothink:
        messages.append('All Nothink Honeypot feeds are discontinued, '
                        'potentially affected bots are %s.' % ', '.join(sorted(found_nothink)))
    if found_nothink_parser:
        messages.append('The Nothink Parser has been removed, '
                        'affected bots are %s.' % ', '.join(sorted(found_nothink_parser)))
    messages = ' '.join(messages)
    return messages + ' Remove affected bots yourself.' if messages else changed, defaults, runtime, harmonization


def v220_feed_changes(defaults, runtime, harmonization, dry_run):
    """
    Migrates feed configuration for changed feed parameters.
    """
    found_urlvir_feed = []
    found_urlvir_parser = []
    changed = None
    messages = []
    for bot_id, bot in runtime.items():
        if bot["module"] == "intelmq.bots.collectors.http.collector_http":
            if "http_url" not in bot["parameters"]:
                continue
            if bot["parameters"]["http_url"].startswith("http://www.urlvir.com/export-"):
                found_urlvir_feed.append(bot_id)
        elif bot['module'] == "intelmq.bots.parsers.urlvir.parser":
            found_urlvir_parser.append(bot_id)
    if found_urlvir_feed:
        messages.append('A discontinued feed "URLVir" has been found '
                        'as bot %s.' % ', '.join(sorted(found_urlvir_feed)))
    if found_urlvir_parser:
        messages.append('The removed parser "URLVir" has been found '
                        'as bot %s.' % ', '.join(sorted(found_urlvir_parser)))
    messages = ' '.join(messages)
    return messages + ' Remove affected bots yourself.' if messages else changed, defaults, runtime, harmonization


def v221_feed_changes(defaults, runtime, harmonization, dry_run):
    """
    Migrates feeds' configuration for changed/fixed parameters. Deprecation of HP Hosts file feed & parser.
    """
    found_hphosts_collector = []
    found_hphosts_parser = []
    messages = []
    ULRHAUS_OLD = ['time.source', 'source.url', 'status', 'extra.urlhaus.threat_type', 'source.fqdn', 'source.ip', 'source.asn', 'source.geolocation.cc']
    URLHAUS_NEW = ['time.source', 'source.url', 'status', 'classification.type|__IGNORE__', 'source.fqdn|__IGNORE__', 'source.ip', 'source.asn', 'source.geolocation.cc']
    changed = None
    for bot_id, bot in runtime.items():
        if bot["module"] == "intelmq.bots.collectors.http.collector_http":
            if bot["parameters"].get("http_url", None) == "http://hosts-file.net/download/hosts.txt":
                found_hphosts_collector.append(bot_id)
        elif bot['module'] == "intelmq.bots.parsers.hphosts.parser":
            found_hphosts_parser.append(bot_id)
        if bot["module"] == "intelmq.bots.parsers.generic.parser_csv":
            if "columns" not in bot["parameters"]:
                continue
            columns = bot["parameters"]["columns"]
            # convert columns to an array
            if type(columns) is str:
                columns = [column.strip() for column in columns.split(",")]
            if columns == ULRHAUS_OLD:
                changed = True
                bot["parameters"]["columns"] = URLHAUS_NEW

    if found_hphosts_collector:
        messages.append('A discontinued feed "HP Hosts File" has been found '
                        'as bot %s.' % ', '.join(sorted(found_hphosts_collector)))
    if found_hphosts_parser:
        messages.append('The removed parser "HP Hosts" has been found '
                        'as bot %s.' % ', '.join(sorted(found_hphosts_parser)))
    messages = ' '.join(messages)
    return messages + ' Remove affected bots yourself.' if messages else changed, defaults, runtime, harmonization


def v222_feed_changes(defaults, runtime, harmonization, dry_run):
    """
    Migrate Shadowserver feed name
    """
    changed = None
    for bot_id, bot in runtime.items():
        if bot["module"] == "intelmq.bots.parsers.shadowserver.parser":
            if bot["parameters"].get("feedname", None) == "Blacklisted-IP":
                bot["parameters"]["feedname"] = "Blocklist"
                changed = True
    return changed, defaults, runtime, harmonization


def v230_csv_parser_parameter_fix(defaults, runtime, harmonization, dry_run):
    """
    Fix CSV parser parameter misspelling
    """
    changed = None
    for bot in runtime.values():
        if bot["module"] == "intelmq.bots.parsers.generic.parser_csv":
            if "delimeter" in bot["parameters"] and "delimiter" in bot["parameters"]:
                del bot["parameters"]["delimeter"]
                changed = True
            elif "delimeter" in bot["parameters"]:
                bot["parameters"]["delimiter"] = bot["parameters"]["delimeter"]
                del bot["parameters"]["delimeter"]
                changed = True
    return changed, defaults, runtime, harmonization


def v230_deprecations(defaults, runtime, harmonization, dry_run):
    """
    Deprecate malwaredomainlist parser
    """
    found_malwaredomainlistparser = []
    changed = None
    messages = []
    for bot_id, bot in runtime.items():
        if bot["module"] == "intelmq.bots.parsers.malwaredomainlist.parser":
            found_malwaredomainlistparser.append(bot_id)
    if found_malwaredomainlistparser:
        messages.append('A discontinued bot "Malware Domain List Parser" has been found '
                        'as bot %s.' % ', '.join(sorted(found_malwaredomainlistparser)))
    messages = ' '.join(messages)
    return messages + ' Remove affected bots yourself.' if messages else changed, defaults, runtime, harmonization


def v230_feed_changes(defaults, runtime, harmonization, dry_run):
    """
    Migrates feeds' configuration for changed/fixed parameter
    """
    found_malwaredomainlist = []
    changed = None
    messages = []
    for bot_id, bot in runtime.items():
        if bot["module"] == "intelmq.bots.collectors.http.collector_http":
            if "http_url" not in bot["parameters"]:
                continue
            if bot["parameters"]["http_url"].startswith("http://www.malwaredomainlist.com/updatescsv.php"):
                found_malwaredomainlist.append(bot_id)
    if found_malwaredomainlist:
        messages.append('A discontinued feed "Malware Domain List" has been found '
                        'as bot %s.' % ', '.join(sorted(found_malwaredomainlist)))
    messages = ' '.join(messages)
    return messages + ' Remove affected bots yourself.' if messages else changed, defaults, runtime, harmonization


def v300_bots_file_removal(defaults, runtime, harmonization, dry_run):
    """
    Remove BOTS file
    """
    changed = None
    messages = []
    bots_file = Path(CONFIG_DIR) / "BOTS"
    if bots_file.exists():
        if dry_run:
            print('Would now remove file {bots_file!r}.')
        else:
            bots_file.unlink()
            changed = True
    messages = ' '.join(messages)
    return messages if messages else changed, defaults, runtime, harmonization


UPGRADES = OrderedDict([
    ((1, 0, 0, 'dev7'), (v100_dev7_modify_syntax, )),
    ((1, 1, 0), (v110_shadowserver_feednames, v110_deprecations)),
    ((1, 1, 1), (v111_defaults_process_manager, )),
    ((1, 1, 2), (v112_feodo_tracker_ips, v112_feodo_tracker_domains, )),
    ((2, 0, 0), (v200_defaults_statistics, v200_defaults_broker,
                 v200_defaults_ssl_ca_certificate)),
    ((2, 0, 1), ()),
    ((2, 0, 2), (v202_fixes, )),
    ((2, 1, 0), (v210_deprecations, )),
    ((2, 1, 1), ()),
    ((2, 1, 2), ()),
    ((2, 1, 3), (v213_deprecations, v213_feed_changes)),
    ((2, 2, 0), (v220_configuration, v220_azure_collector, v220_feed_changes)),
    ((2, 2, 1), (v221_feed_changes, )),
    ((2, 2, 2), (v222_feed_changes, )),
    ((2, 2, 3), ()),
    ((2, 3, 0), (v230_csv_parser_parameter_fix, v230_feed_changes, v230_deprecations,)),
<<<<<<< HEAD
    ((3, 0, 0), (v300_bots_file_removal, ))
=======
    ((2, 3, 1), ()),
    ((2, 3, 2), ()),
>>>>>>> 4e58d048
])

ALWAYS = (harmonization, )<|MERGE_RESOLUTION|>--- conflicted
+++ resolved
@@ -609,12 +609,9 @@
     ((2, 2, 2), (v222_feed_changes, )),
     ((2, 2, 3), ()),
     ((2, 3, 0), (v230_csv_parser_parameter_fix, v230_feed_changes, v230_deprecations,)),
-<<<<<<< HEAD
-    ((3, 0, 0), (v300_bots_file_removal, ))
-=======
     ((2, 3, 1), ()),
     ((2, 3, 2), ()),
->>>>>>> 4e58d048
+    ((3, 0, 0), (v300_bots_file_removal, ))
 ])
 
 ALWAYS = (harmonization, )