--- conflicted
+++ resolved
@@ -310,11 +310,7 @@
     ((2, 0, 2), (v202_fixes, )),
     ((2, 1, 0), (v210_deprecations, )),
     ((2, 1, 1), ()),
-<<<<<<< HEAD
     ((2, 2, 0), ()),
 ])
-=======
-])
-
-ALWAYS = (harmonization, )
->>>>>>> a2e54de9
+
+ALWAYS = (harmonization, )