--- conflicted
+++ resolved
@@ -749,11 +749,8 @@
     ((2, 3, 3), (v233_feodotracker_browse, )),
     ((3, 0, 0), (v300_bots_file_removal, v300_defaults_file_removal, v300_pipeline_file_removal, )),
     ((3, 0, 1), (v301_deprecations, )),
-<<<<<<< HEAD
+    ((3, 0, 2), ()),
     ((3, 1, 0), ()),
-=======
-    ((3, 0, 2), ()),
->>>>>>> 38c6e971
 ])
 
 ALWAYS = (harmonization, )