--- conflicted
+++ resolved
@@ -14,11 +14,7 @@
 class BluelivCrimeserverCollectorBot(CollectorBot):
     def init(self):
         if BluelivAPI is None:
-<<<<<<< HEAD
-            self.logger.error('Could not import BluelivAPI. Please install it.')
-=======
             self.logger.error('Could not import sdk.blueliv_api.BluelivAPI. Please install it.')
->>>>>>> c3000eb1
             self.stop()
 
     def process(self):
