# -*- coding: utf-8 -*-
import re
import io
import requests

try:
    import imbox
except ImportError:
    imbox = None

from intelmq.lib.bot import CollectorBot
from intelmq.lib.splitreports import generate_reports


class MailURLCollectorBot(CollectorBot):

    def init(self):
        if imbox is None:
            self.logger.error('Could not import imbox. Please install it.')
            self.stop()

        # Build request
        self.set_request_parameters()

        self.chunk_size = getattr(self.parameters, 'chunk_size', None)
        self.chunk_replicate_header = getattr(self.parameters,
                                              'chunk_replicate_header', None)

    def process(self):
        mailbox = imbox.Imbox(self.parameters.mail_host,
                              self.parameters.mail_user,
                              self.parameters.mail_password,
                              self.parameters.mail_ssl)
        emails = mailbox.messages(folder=self.parameters.folder, unread=True)

        if emails:
            for uid, message in emails:

                if (self.parameters.subject_regex and
                        not re.search(self.parameters.subject_regex,
                                      re.sub("\r\n\s", " ", message.subject))):
                    continue

                erroneous = False  # If errors occured this will be set to true.

                for body in message.body['plain']:
                    match = re.search(self.parameters.url_regex, str(body))
                    if match:
                        url = match.group()
                        # strip leading and trailing spaces, newlines and
                        # carriage returns
                        url = url.strip()

<<<<<<< HEAD
                        self.logger.info("Downloading report from %r." % url)

                        timeoutretries = 0
                        resp = None
                        while timeoutretries < self.http_timeout_max_tries and resp is None:
                            try:
                                resp = requests.get(url=url,
                                                    auth=self.auth, proxies=self.proxy,
                                                    headers=self.http_header,
                                                    verify=self.http_verify_cert,
                                                    cert=self.ssl_client_cert,
                                                    timeout=self.http_timeout_sec)

                            except requests.exceptions.Timeout:
                                timeoutretries += 1
                                self.logger.warn("Timeout whilst downloading the report.")

                        if resp is None and timeoutretries >= self.http_timeout_max_tries:
                            self.logger.error("Request timed out %i times in a row. " %
                                              timeoutretries)
                            erroneous = True
                            # The download timed out too often, leave the Loop.
                            continue
=======
                        self.logger.info("Downloading report from %r.", url)
                        resp = requests.get(url=url,
                                            auth=self.auth, proxies=self.proxy,
                                            headers=self.http_header,
                                            verify=self.http_verify_cert,
                                            cert=self.ssl_client_cert,
                                            timeout=self.http_timeout)
>>>>>>> f906172b

                        if resp.status_code // 100 != 2:
                            raise ValueError('HTTP response status code was {}.'
                                             ''.format(resp.status_code))

                        self.logger.info("Report downloaded.")

                        template = self.new_report()

                        for report in generate_reports(template, io.BytesIO(resp.content),
                                                       self.chunk_size,
                                                       self.chunk_replicate_header):
                            self.send_message(report)

                        # Only mark read if message relevant to this instance,
                        # so other instances watching this mailbox will still
                        # check it.
                        mailbox.mark_seen(uid)

                if not erroneous:
                    self.logger.info("Email report read.")
                else:
                    self.logger.error("Email report read with errors, the report was not processed.")

        mailbox.logout()


BOT = MailURLCollectorBot<|MERGE_RESOLUTION|>--- conflicted
+++ resolved
@@ -51,9 +51,7 @@
                         # carriage returns
                         url = url.strip()
 
-<<<<<<< HEAD
-                        self.logger.info("Downloading report from %r." % url)
-
+                        self.logger.info("Downloading report from %r.", url)
                         timeoutretries = 0
                         resp = None
                         while timeoutretries < self.http_timeout_max_tries and resp is None:
@@ -75,15 +73,6 @@
                             erroneous = True
                             # The download timed out too often, leave the Loop.
                             continue
-=======
-                        self.logger.info("Downloading report from %r.", url)
-                        resp = requests.get(url=url,
-                                            auth=self.auth, proxies=self.proxy,
-                                            headers=self.http_header,
-                                            verify=self.http_verify_cert,
-                                            cert=self.ssl_client_cert,
-                                            timeout=self.http_timeout)
->>>>>>> f906172b
 
                         if resp.status_code // 100 != 2:
                             raise ValueError('HTTP response status code was {}.'
