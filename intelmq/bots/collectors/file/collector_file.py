--- conflicted
+++ resolved
@@ -57,21 +57,12 @@
                         self.logger.info("Processing file %r." % filename)
 
                         template = Report()
-                        template.add("feed.name", self.parameters.feed)
                         template.add("feed.url", "file://localhost%s" % filename)
-                        template.add("feed.accuracy", self.parameters.accuracy)
 
-<<<<<<< HEAD
                         with open(filename, 'rb') as f:
                             for report in generate_reports(template, f, self.parameters.chunk_size,
                                                            self.parameters.chunk_replicate_header):
                                 self.send_message(report)
-=======
-                            report = Report()
-                            report.add("raw", f.read())
-                            report.add("feed.url", "file://localhost%s" % filename)
-                            self.send_message(report)
->>>>>>> 3efffa0e
 
                         if self.parameters.delete_file:
                             try:
