# -*- coding: utf-8 -*-
"""
Header of the File:
; Bots filtered by last 1 hours, prepared for <CERTNAME> on UTC = ...
; Copyright © 2015 The Spamhaus Project Ltd. All rights reserved.
; No re-distribution or public access allowed without Spamhaus permission.
; Fields description:
;
; 1 - Infected IP
; 2 - ASN
; 3 - Country Code
; 4 - Lastseen Timestamp (in UTC)
; 5 - Bot Name
;   Command & Control (C&C) information, if available:
; 6 - C&C Domain
; 7 - Remote IP (connecting to)
; 8 - Remote Port (connecting to)
; 9 - Local Port
; 10 - Protocol
;   Additional fields may be added in the future without notice
;
; ip, asn, country, lastseen, botname, domain, remote_ip, remote_port,
local_port, protocol
"""

from intelmq.lib import utils
from intelmq.lib.bot import ParserBot
from intelmq.lib.harmonization import DateTime

__all__ = ['SpamhausCERTParserBot']


class SpamhausCERTParserBot(ParserBot):

    def parse_line(self, row, report):
        if not len(row) or row.startswith(';'):
            self.tempdata.append(row)
        else:
            row_splitted = [field.strip() for field in row.strip().split(',')]
            event = self.new_event(report)
            extra = {}
            event.change("feed.url", event["feed.url"].split("key=")[0])

            event.add('source.ip', row_splitted[0])
            source_asn = row_splitted[1].replace('AS', '')
            if source_asn != '?':
                event.add('source.asn', source_asn)
            event.add('source.geolocation.cc', row_splitted[2])
            event.add('time.source',
                      DateTime.from_timestamp(int(row_splitted[3])))

            malware = row_splitted[4].lower()
            if malware == 'openrelay':
                event.add('classification.type', 'vulnerable service')
                event.add('classification.identifier', 'openrelay')
                event.add('protocol.application', 'smtp')
            elif malware == 'iotrdp':
                event.add('classification.type', 'brute-force')
                event.add('classification.identifier', 'rdp')
                event.add('protocol.application', 'rdp')
            elif malware == 'sshauth':
                event.add('classification.type', 'brute-force')
                event.add('classification.identifier', 'ssh')
                event.add('protocol.application', 'ssh')
            elif malware in ('telnetauth', 'iotcmd', 'iotuser'):
                event.add('classification.type', 'brute-force')
                event.add('classification.identifier', 'telnet')
                event.add('protocol.application', 'telnet')
            elif malware  == 'smtpauth':
                event.add('classification.type', 'brute-force')
                event.add('classification.identifier', 'smtp')
                event.add('protocol.application', 'smtp')
            elif malware == 'iotscan':
                event.add('classification.type', 'scanner')
                event.add('event_description.text', 'infected IoT device scanning for other vulnerable IoT devices')
                if row_splitted[7] == '23':
                    event.add('protocol.application', 'telnet')
                    event.add('classification.identifier', 'telnet')
                else:
                    event.add('classification.identifier', 'scanner-generic')
            elif malware == 'wpscanner':
                event.add('classification.type', 'scanner')
                event.add('classification.identifier', 'wordpress-vulnerabilities')
                event.add('event_description.text', 'scanning for wordpress vulnerabilities')
                event.add('protocol.application', 'http')
            elif malware == 'w_wplogin':
                event.add('classification.type', 'scanner')
                event.add('classification.identifier', 'wordpress-login')
                event.add('event_description.text', 'scanning for wordpress login pages')
                event.add('protocol.application', 'http')
            elif malware == 'l_spamlink':
                event.add('classification.type', 'spam')
                event.add('classification.identifier', 'spamlink')
                event.add('event_description.text', 'Link appeared in a spam email from ip in extra.spam_ip.')
#                event.add('protocol.application', 'http')
                ip, malware_version, malware_name = row_splitted[8].split(':')
                event.add('malware.name', malware_name)
                event.add('malware.version', malware_version)
                event.add('source.url', row_splitted[5])
                extra['spam_ip'] = ip
                if row_splitted[5] != row_splitted[6]:
                    raise ValueError('Columns 5 and 6 are not equal, unexpected data (%r, %r). '
                                     'Please report a bug with sample data.' % tuple(row_splitted[5:7]))
            else:
                if malware == 'auto':
                    malware = 's_other'
                event.add('malware.name', malware)
                event.add('classification.type', 'botnet drone')
                event.add('source.url', row_splitted[5], raise_failure=False)

            # otherwise the same ip, ignore
            event.add('destination.fqdn', row_splitted[5], raise_failure=False)
            event.add('destination.ip', row_splitted[6], raise_failure=False)
            event.add('destination.port', row_splitted[7], raise_failure=False)
            if row_splitted[8] and row_splitted[8] not in ('-', '?') and malware != 'l_spamlink':
                try:
                    port = int(row_splitted[8])
                except ValueError:
                    event.add('destination.fqdn', row_splitted[8], raise_failure=False)
                else:
<<<<<<< HEAD
                    event.add('extra.destination.local_port', port)
=======
                    extra['destination.local_port'] = port
            if extra:
                event.add('extra', extra)
>>>>>>> ea9b19d2
            event.add('protocol.transport', row_splitted[9], raise_failure=False)
            event.add('raw', self.recover_line(row))

            yield event


BOT = SpamhausCERTParserBot<|MERGE_RESOLUTION|>--- conflicted
+++ resolved
@@ -38,7 +38,6 @@
         else:
             row_splitted = [field.strip() for field in row.strip().split(',')]
             event = self.new_event(report)
-            extra = {}
             event.change("feed.url", event["feed.url"].split("key=")[0])
 
             event.add('source.ip', row_splitted[0])
@@ -97,7 +96,7 @@
                 event.add('malware.name', malware_name)
                 event.add('malware.version', malware_version)
                 event.add('source.url', row_splitted[5])
-                extra['spam_ip'] = ip
+                event.add('extra.spam_ip', ip)
                 if row_splitted[5] != row_splitted[6]:
                     raise ValueError('Columns 5 and 6 are not equal, unexpected data (%r, %r). '
                                      'Please report a bug with sample data.' % tuple(row_splitted[5:7]))
@@ -118,13 +117,7 @@
                 except ValueError:
                     event.add('destination.fqdn', row_splitted[8], raise_failure=False)
                 else:
-<<<<<<< HEAD
                     event.add('extra.destination.local_port', port)
-=======
-                    extra['destination.local_port'] = port
-            if extra:
-                event.add('extra', extra)
->>>>>>> ea9b19d2
             event.add('protocol.transport', row_splitted[9], raise_failure=False)
             event.add('raw', self.recover_line(row))
 
