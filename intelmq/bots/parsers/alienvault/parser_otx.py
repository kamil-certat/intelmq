--- conflicted
+++ resolved
@@ -58,7 +58,6 @@
                     additional_indicator['CVE'] = indicator["indicator"]
                     # TODO: Process these IoCs: FilePath, Mutex
                 else:
-<<<<<<< HEAD
                     event.add('source.fqdn', indicator["indicator"])
             # IP addresses
             elif indicator["type"] in ['IPv4', 'IPv6']:
@@ -83,11 +82,22 @@
             else:
                 continue
 
+            # if pulse_key exists in the indicators use it
+            # else use id from pulse and add it as pulse_key
+            # same logic is followed by alienvault
+            if 'pulse_key' in indicator:
+                additional_indicator['pulse_key'] = indicator['pulse_key']
+            else:
+                additional_indicator['pulse_key'] = pulse['id']
             if 'tags' in pulse:
                 additional_indicator['tags'] = pulse['tags']
             if 'modified' in pulse:
-                additional_indicator['time_updated'] = \
-                    pulse["modified"][:-4] + "+00:00"
+                    if '.' in pulse["modified"]:
+                        additional_indicator['time_updated'] = \
+                            pulse["modified"][:-4] + "+00:00"
+                    else:
+                        additional_indicator['time_updated'] = \
+                            pulse["modified"] + ".00+00:00"
             if 'industries' in pulse:
                 additional_indicator['industries'] = pulse["industries"]
             if 'adversary' in pulse:
@@ -109,45 +119,4 @@
         return events
 
 
-=======
-                    continue
-
-                # if pulse_key exists in the indicators use it
-                # else use id from pulse and add it as pulse_key
-                # same logic is followed by alienvault
-                if 'pulse_key' in indicator:
-                    additional_indicator['pulse_key'] = indicator['pulse_key']
-                else:
-                    additional_indicator['pulse_key'] = pulse['id']
-                if 'tags' in pulse:
-                    additional_indicator['tags'] = pulse['tags']
-                if 'modified' in pulse:
-                    if '.' in pulse["modified"]:
-                        additional_indicator['time_updated'] = \
-                            pulse["modified"][:-4] + "+00:00"
-                    else:
-                        additional_indicator['time_updated'] = \
-                            pulse["modified"] + ".00+00:00"
-                if 'industries' in pulse:
-                    additional_indicator['industries'] = pulse["industries"]
-                if 'adversary' in pulse:
-                    additional_indicator['adversary'] = pulse["adversary"]
-                if 'targeted_countries' in pulse:
-                    tc = pulse['targeted_countries']
-                    if tc:
-                        additional_indicator['targeted_countries'] = tc
-
-                additional = additional_pulse.copy()
-                additional.update(additional_indicator)
-
-                event.add('comment', pulse['description'])
-                event.add('extra', additional)
-                event.add('classification.type', 'blacklist')
-                event.add('time.source', indicator["created"][:-4] + "+00:00")
-                event.add("raw", json.dumps(indicator, sort_keys=True))
-                self.send_message(event)
-        self.acknowledge_message()
->>>>>>> 205da82f
-
-
 BOT = AlienVaultOTXParserBot