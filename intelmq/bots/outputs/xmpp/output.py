"""
XMPP Output Bot
Connects to a XMPP Server and sends data to a user.

TLS is used by default.

Tested with Python >= 3.4
Tested with sleekxmpp >= 1.0.0-beta5

Copyright (C) 2016 by Bundesamt für Sicherheit in der Informationstechnik
Software engineering by Intevation GmbH

Parameters:
ca_certs: string to a CA-bundle file or false/empty string for no checks
hierarchical_output: boolean (false by default)
xmpp_user: string
xmpp_server: string
xmpp_password: boolean
xmpp_to_user: string
xmpp_to_server: string
"""


from intelmq.lib.bot import Bot

try:
    import sleekxmpp

    class XMPPClient(sleekxmpp.ClientXMPP):
        def __init__(self, jid, password, logger):
            sleekxmpp.ClientXMPP.__init__(self, jid, password)

            self.logger = logger
            self.logger.info("Connected to Server.")

            self.add_event_handler("session_start", self.session_start)

        def session_start(self, event):
            self.send_presence()
            self.logger.debug("Session started.")

            try:
                self.get_roster()
            except sleekxmpp.exceptions.IqError as err:
                self.logger.error('There was an error getting the roster.')
                self.logger.error(err.iq['error']['condition'])
                self.disconnect()
            except sleekxmpp.exceptions.IqTimeout:
                self.logger.error('Server is taking too long to respond.')
                self.disconnect()
except ImportError:
    sleekxmpp = None


class XMPPOutputBot(Bot):
    def init(self):
        if sleekxmpp is None:
            self.logger.error('Could not import sleekxmpp. Please install it.')
            self.stop()

        self.xmpp = XMPPClient(self.parameters.xmpp_user + '@' +
                               self.parameters.xmpp_server,
                               self.parameters.xmpp_password,
                               self.logger)
        if self.parameters.ca_certs:
            self.xmpp.ca_certs = self.parameters.ca_certs
        self.xmpp.connect(reattempt=True)
        self.xmpp.process()

    def process(self):
        event = self.receive_message()

        receiver = self.parameters.xmpp_to_user + '@' +\
            self.parameters.xmpp_to_server

        jevent = event.to_json(hierarchical=self.parameters.hierarchical_output)

        try:
            # TODO: proper error handling. Right now it cannot be
            # detected if the message was sent successfully.
            self.logger.debug("Trying to send Event: %r to %r." % (jevent, receiver))
            self.xmpp.send_message(mto=receiver, mbody=jevent)
        except sleekxmpp.exceptions.XMPPError as err:
            self.logger.error('There was an error when sending the event.')
            self.logger.error(err.iq['error']['condition'])

        self.acknowledge_message()

    def stop(self):
        if self.xmpp:
            self.xmpp.disconnect()
            self.logger.info("Disconnected from XMPP.")

            super(XMPPOutputBot, self).stop()
        else:
<<<<<<< HEAD
            self.logger.info("There was no XMPPClient I could stop")
=======
            self.logger.info("There was no XMPPClient I could stop.")


if __name__ == "__main__":
    bot = XMPPOutputBot(sys.argv[1])
    bot.start()
>>>>>>> b5c87caf
<|MERGE_RESOLUTION|>--- conflicted
+++ resolved
@@ -93,13 +93,4 @@
 
             super(XMPPOutputBot, self).stop()
         else:
-<<<<<<< HEAD
-            self.logger.info("There was no XMPPClient I could stop")
-=======
-            self.logger.info("There was no XMPPClient I could stop.")
-
-
-if __name__ == "__main__":
-    bot = XMPPOutputBot(sys.argv[1])
-    bot.start()
->>>>>>> b5c87caf
+            self.logger.info("There was no XMPPClient I could stop.")