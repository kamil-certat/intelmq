# -*- coding: utf-8 -*-
import csv
import io
import smtplib
import ssl
from email.mime.multipart import MIMEMultipart
from email.mime.text import MIMEText

from intelmq.lib.bot import Bot
from typing import Optional


class SMTPOutputBot(Bot):
    """Send single events as CSV attachment in dynamically formatted e-mails via SMTP"""
    fieldnames: str = "classification.taxonomy,classification.type,classification.identifier,source.ip,source.asn,source.port"
    mail_from: str = "cert@localhost"
    mail_to: str = "{ev[source.abuse_contact]}"
    smtp_host: str = "localhost"
    smtp_password: Optional[str] = None
    smtp_port: int = 25
    smtp_username: Optional[str] = None
    ssl: bool = False
    starttls: bool = True
    subject: str = "Incident in your AS {ev[source.asn]}"
    text: str = "Dear network owner,\\n\\nWe have been informed that the following device might have security problems.\\n\\nYour localhost CERT"

    http_verify_cert = True

    def init(self):
        if self.ssl:
            self.smtp_class = smtplib.SMTP_SSL
        else:
            self.smtp_class = smtplib.SMTP
<<<<<<< HEAD
        if self.http_verify_cert and self.smtp_class is smtplib.SMTP_SSL:
            self.kwargs = {'context': ssl.create_default_context()}
        else:
            self.kwargs = {}

        if isinstance(self.fieldnames, str):
=======
        self.starttls = getattr(self.parameters, 'starttls', False)
        self.fieldnames = getattr(self.parameters, 'fieldnames')
        if self.fieldnames and isinstance(self.fieldnames, str):
>>>>>>> bad6b94c
            self.fieldnames = self.fieldnames.split(',')

    def process(self):
        event = self.receive_message()
        event.set_default_value()

<<<<<<< HEAD
        csvfile = io.StringIO()
        writer = csv.DictWriter(csvfile, fieldnames=self.fieldnames,
                                quoting=csv.QUOTE_MINIMAL, delimiter=";",
                                extrasaction='ignore', lineterminator='\n')
        writer.writeheader()
        writer.writerow(event)
        attachment = csvfile.getvalue()
=======
        if self.fieldnames:
            csvfile = io.StringIO()
            writer = csv.DictWriter(csvfile, fieldnames=self.fieldnames,
                                    quoting=csv.QUOTE_MINIMAL, delimiter=";",
                                    extrasaction='ignore', lineterminator='\n')
            writer.writeheader()
            writer.writerow(event)
            attachment = csvfile.getvalue()
>>>>>>> bad6b94c

        with self.smtp_class(self.smtp_host, self.smtp_port, **self.kwargs) as smtp:
            if self.starttls:
                if self.http_verify_cert:
                    smtp.starttls(context=ssl.create_default_context())
                else:
                    smtp.starttls()
            if self.smtp_username and self.smtp_password:
                smtp.login(user=self.smtp_username, password=self.smtp_password)
            msg = MIMEMultipart()
<<<<<<< HEAD
            if self.text is not None:
                msg.attach(MIMEText(self.text.format(ev=event)))
            msg.attach(MIMEText(attachment, 'csv'))
            msg['Subject'] = self.subject.format(ev=event)
            msg['From'] = self.mail_from.format(ev=event)
            msg['To'] = self.mail_to.format(ev=event)
=======
            if self.parameters.text:
                msg.attach(MIMEText(self.parameters.text.format(ev=event)))
            if self.fieldnames:
                msg.attach(MIMEText(attachment, 'csv'))
            msg['Subject'] = self.parameters.subject.format(ev=event)
            msg['From'] = self.parameters.mail_from.format(ev=event)
            msg['To'] = self.parameters.mail_to.format(ev=event)
>>>>>>> bad6b94c
            recipients = [recipient
                          for recipient
                          in self.mail_to.format(ev=event).split(',')]
            smtp.send_message(msg, from_addr=self.mail_from,
                              to_addrs=recipients)

        self.acknowledge_message()


BOT = SMTPOutputBot<|MERGE_RESOLUTION|>--- conflicted
+++ resolved
@@ -31,33 +31,18 @@
             self.smtp_class = smtplib.SMTP_SSL
         else:
             self.smtp_class = smtplib.SMTP
-<<<<<<< HEAD
         if self.http_verify_cert and self.smtp_class is smtplib.SMTP_SSL:
             self.kwargs = {'context': ssl.create_default_context()}
         else:
             self.kwargs = {}
 
-        if isinstance(self.fieldnames, str):
-=======
-        self.starttls = getattr(self.parameters, 'starttls', False)
-        self.fieldnames = getattr(self.parameters, 'fieldnames')
         if self.fieldnames and isinstance(self.fieldnames, str):
->>>>>>> bad6b94c
             self.fieldnames = self.fieldnames.split(',')
 
     def process(self):
         event = self.receive_message()
         event.set_default_value()
 
-<<<<<<< HEAD
-        csvfile = io.StringIO()
-        writer = csv.DictWriter(csvfile, fieldnames=self.fieldnames,
-                                quoting=csv.QUOTE_MINIMAL, delimiter=";",
-                                extrasaction='ignore', lineterminator='\n')
-        writer.writeheader()
-        writer.writerow(event)
-        attachment = csvfile.getvalue()
-=======
         if self.fieldnames:
             csvfile = io.StringIO()
             writer = csv.DictWriter(csvfile, fieldnames=self.fieldnames,
@@ -66,7 +51,6 @@
             writer.writeheader()
             writer.writerow(event)
             attachment = csvfile.getvalue()
->>>>>>> bad6b94c
 
         with self.smtp_class(self.smtp_host, self.smtp_port, **self.kwargs) as smtp:
             if self.starttls:
@@ -77,22 +61,13 @@
             if self.smtp_username and self.smtp_password:
                 smtp.login(user=self.smtp_username, password=self.smtp_password)
             msg = MIMEMultipart()
-<<<<<<< HEAD
             if self.text is not None:
                 msg.attach(MIMEText(self.text.format(ev=event)))
-            msg.attach(MIMEText(attachment, 'csv'))
+            if self.fieldnames:
+                msg.attach(MIMEText(attachment, 'csv'))
             msg['Subject'] = self.subject.format(ev=event)
             msg['From'] = self.mail_from.format(ev=event)
             msg['To'] = self.mail_to.format(ev=event)
-=======
-            if self.parameters.text:
-                msg.attach(MIMEText(self.parameters.text.format(ev=event)))
-            if self.fieldnames:
-                msg.attach(MIMEText(attachment, 'csv'))
-            msg['Subject'] = self.parameters.subject.format(ev=event)
-            msg['From'] = self.parameters.mail_from.format(ev=event)
-            msg['To'] = self.parameters.mail_to.format(ev=event)
->>>>>>> bad6b94c
             recipients = [recipient
                           for recipient
                           in self.mail_to.format(ev=event).split(',')]
